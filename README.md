--- conflicted
+++ resolved
@@ -6,11 +6,7 @@
 
 Then use pip to install all dependencies (numpy, scipy, matplotlib, netCDF4, cython, pyproj, Shapely, ...), e.g.:
 
-<<<<<<< HEAD
 * ** pip install cython numpy matplotlib scipy netCDF4 shapely pyproj**
-* ** python setup.py install**
-=======
-* ** pip install cython **
 
 Then run the following to install the eddy tracker:
 
@@ -26,5 +22,4 @@
 
 * ** EddyTracking tracking.yaml**
 
-for tracking.
->>>>>>> bb248058
+for tracking.