# -*- coding: utf-8 -*-
"""
Class to create network of observations
"""
import logging
from glob import glob

from numba import njit
from numpy import arange, array, bincount, empty, ones, uint32, unique, zeros

from ..generic import build_index, wrap_longitude
from ..poly import bbox_intersection, vertice_overlap
from .observation import EddiesObservations
from .tracking import TrackEddiesObservations, track_loess_filter, track_median_filter

logger = logging.getLogger("pet")


class Singleton(type):
    _instances = {}

    def __call__(cls, *args, **kwargs):
        if cls not in cls._instances:
            cls._instances[cls] = super().__call__(*args, **kwargs)
        return cls._instances[cls]


class Buffer(metaclass=Singleton):
    __slots__ = (
        "buffersize",
        "contour_name",
        "xname",
        "yname",
        "memory",
    )
    DATA = dict()
    FLIST = list()

    def __init__(self, buffersize, intern=False, memory=False):
        self.buffersize = buffersize
        self.contour_name = EddiesObservations.intern(intern, public_label=True)
        self.xname, self.yname = EddiesObservations.intern(intern)
        self.memory = memory

    def load_contour(self, filename):
        if filename not in self.DATA:
            if len(self.FLIST) > self.buffersize:
                self.DATA.pop(self.FLIST.pop(0))
            if self.memory:
                # Only if netcdf
                with open(filename, "rb") as h:
                    e = EddiesObservations.load_file(h, include_vars=self.contour_name)
            else:
                e = EddiesObservations.load_file(
                    filename, include_vars=self.contour_name
                )
            self.FLIST.append(filename)
            self.DATA[filename] = e[self.xname], e[self.yname]
        return self.DATA[filename]


class NetworkObservations(EddiesObservations):

    __slots__ = ("_index_network",)

    NOGROUP = 0

    def __init__(self, *args, **kwargs):
        super().__init__(*args, **kwargs)
        self._index_network = None

    @property
    def index_network(self):
        if self._index_network is None:
            self._index_network = build_index(self.track)
        return self._index_network

    def network_slice(self, id_network):
        """
        Return slice for one network

        :param int id_network: id to identify network
        """
        i = id_network - self.index_network[2]
        i_start, i_stop = self.index_network[0][i], self.index_network[1][i]
        return slice(i_start, i_stop)

    @property
    def elements(self):
        elements = super().elements
        elements.extend(
            [
                "track",
                "segment",
                "next_obs",
                "previous_obs",
                "next_cost",
                "previous_cost",
            ]
        )
        return list(set(elements))

    def astype(self, cls):
        new = cls.new_like(self, self.shape)
        print()
        for k in new.obs.dtype.names:
            if k in self.obs.dtype.names:
                new[k][:] = self[k][:]
        new.sign_type = self.sign_type
        return new

    def longer_than(self, nb_day_min=-1, nb_day_max=-1):
        """
        Select network on time duration

        :param int nb_day_min: Minimal number of day which must be covered by one network, if negative -> not used
        :param int nb_day_max: Maximal number of day which must be covered by one network, if negative -> not used
        """
        if nb_day_max < 0:
            nb_day_max = 1000000000000
        mask = zeros(self.shape, dtype="bool")
        for i, b0, b1 in self.iter_on(self.segment_track_array):
            nb = i.stop - i.start
            if nb == 0:
                continue
            t = self.time[i]
            dt = t.max() - t.min()
            if nb_day_min <= dt <= nb_day_max:
                mask[i] = True
        return self.extract_with_mask(mask)

    @classmethod
    def from_split_network(cls, group_dataset, indexs, **kwargs):
        """
        Build a NetworkObservations object with Group dataset and indexs

        :param TrackEddiesObservations group_dataset: Group dataset
        :param indexs: result from split_network
        return NetworkObservations
        """
        index_order = indexs.argsort(order=("group", "track", "time"))
        network = cls.new_like(group_dataset, len(group_dataset), **kwargs)
        network.sign_type = group_dataset.sign_type
        for field in group_dataset.elements:
            if field not in network.elements:
                continue
            network[field][:] = group_dataset[field][index_order]
        network.segment[:] = indexs["track"][index_order]
        # n & p must be re-index
        n, p = indexs["next_obs"][index_order], indexs["previous_obs"][index_order]
        # we add 2 for -1 index return index -1
        translate = -ones(index_order.max() + 2, dtype="i4")
        translate[index_order] = arange(index_order.shape[0])
        network.next_obs[:] = translate[n]
        network.previous_obs[:] = translate[p]
        network.next_cost[:] = indexs["next_cost"][index_order]
        network.previous_cost[:] = indexs["previous_cost"][index_order]
        return network

    def infos(self, label=""):
        return f"{len(self)} obs {unique(self.segment).shape[0]} segments"

    def obs_relative_order(self, i_obs):
        self.only_one_network()
        return self.segment_relative_order(self.segment[i_obs])

    def connexions(self):
        self.only_one_network()
        segments_connexion = dict()

        def add_seg(father, child):
            if father not in segments_connexion:
                segments_connexion[father] = list()
            segments_connexion[father].append(child)

        for i, seg, _ in self.iter_on("segment"):
            if i.start == i.stop:
                continue
            i_p, i_n = self.previous_obs[i.start], self.next_obs[i.stop - 1]
            # segment of interaction
            p_seg, n_seg = self.segment[i_p], self.segment[i_n]
            # Where segment are called
            if i_p != -1:
                add_seg(p_seg, seg)
                add_seg(seg, p_seg)
            if i_n != -1:
                add_seg(n_seg, seg)
                add_seg(seg, n_seg)
        return segments_connexion

    @classmethod
    def __close_segment(cls, father, shift, connexions, distance):
        i_father = father - shift
        if distance[i_father] == -1:
            distance[i_father] = 0
        d_target = distance[i_father] + 1
        for son in connexions.get(father, list()):
            i_son = son - shift
            d_son = distance[i_son]
            if d_son == -1 or d_son > d_target:
                distance[i_son] = d_target
            else:
                continue
            cls.__close_segment(son, shift, connexions, distance)

    def segment_relative_order(self, seg_origine):
        i_s, i_e, i_ref = build_index(self.segment)
        segment_connexions = self.connexions()
        relative_tr = -ones(i_s.shape, dtype="i4")
        self.__close_segment(seg_origine, i_ref, segment_connexions, relative_tr)
        d = -ones(self.shape)
        for i0, i1, v in zip(i_s, i_e, relative_tr):
            if i0 == i1:
                continue
            d[i0:i1] = v
        return d

    def relative(self, i_obs, order=2, direct=True, only_past=False, only_future=False):
        d = self.segment_relative_order(self.segment[i_obs])
        m = (d <= order) * (d != -1)
        return self.extract_with_mask(m)

    def numbering_segment(self):
        """
        New numbering of segment
        """
        for i, _, _ in self.iter_on("track"):
            new_numbering(self.segment[i])

    def only_one_network(self):
        """
        Raise a warning or error?
        if there are more than one network
        """
        _, i_start, _ = self.index_network
        if len(i_start) > 1:
            raise Exception("Several network")

    def position_filter(self, median_half_window, loess_half_window):
        self.median_filter(median_half_window, "time", "lon").loess_filter(
            loess_half_window, "time", "lon"
        )
        self.median_filter(median_half_window, "time", "lat").loess_filter(
            loess_half_window, "time", "lat"
        )

    def loess_filter(self, half_window, xfield, yfield, inplace=True):
        result = track_loess_filter(
            half_window, self.obs[xfield], self.obs[yfield], self.segment_track_array
        )
        if inplace:
            self.obs[yfield] = result
            return self
        return result

    def median_filter(self, half_window, xfield, yfield, inplace=True):
        result = track_median_filter(
            half_window, self[xfield], self[yfield], self.segment_track_array
        )
        if inplace:
            self[yfield][:] = result
            return self
        return result

    def display_timeline(
        self, ax, event=True, field=None, method=None, factor=1, **kwargs
    ):
        """
        Must be call on only one network
        """
        self.only_one_network()
        j = 0
        line_kw = dict(
            ls="-",
            marker=".",
            markersize=6,
            zorder=1,
            lw=3,
        )
        line_kw.update(kwargs)
        mappables = dict(lines=list())
        if event:
            mappables.update(
                self.event_timeline(ax, field=field, method=method, factor=factor)
            )
        for i, b0, b1 in self.iter_on("segment"):
            x = self.time[i]
            if x.shape[0] == 0:
                continue
            if field is None:
                y = b0 * ones(x.shape)
            else:
                if method == "all":
                    y = self[field][i] * factor
                else:
                    y = self[field][i].mean() * ones(x.shape) * factor
            line = ax.plot(x, y, **line_kw, color=self.COLORS[j % self.NB_COLORS])[0]
            mappables["lines"].append(line)
            j += 1

        return mappables

    def event_timeline(self, ax, field=None, method=None, factor=1):
        j = 0
        # TODO : fill mappables dict
        y_seg = dict()
        if field is not None and method != "all":
            for i, b0, _ in self.iter_on("segment"):
                y = self[field][i]
                if y.shape[0] != 0:
                    y_seg[b0] = y.mean() * factor
        mappables = dict()
        for i, b0, b1 in self.iter_on("segment"):
            x = self.time[i]
            if x.shape[0] == 0:
                continue
            event_kw = dict(color=self.COLORS[j % self.NB_COLORS], ls="-", zorder=1)
            i_n, i_p = (
                self.next_obs[i.stop - 1],
                self.previous_obs[i.start],
            )
            if field is None:
                y0 = b0
            else:
                if method == "all":
                    y0 = self[field][i.stop - 1] * factor
                else:
                    y0 = y_seg[b0]
            if i_n != -1:
                seg_next = self.segment[i_n]
                y1 = (
                    seg_next
                    if field is None
                    else (
                        self[field][i_n] * factor
                        if method == "all"
                        else y_seg[seg_next]
                    )
                )
                ax.plot((x[-1], self.time[i_n]), (y0, y1), **event_kw)[0]
                ax.plot(x[-1], y0, color="k", marker="H", markersize=10, zorder=-1)[0]
            if i_p != -1:
                seg_previous = self.segment[i_p]
                if field is not None and method == "all":
                    y0 = self[field][i.start] * factor
                y1 = (
                    seg_previous
                    if field is None
                    else (
                        self[field][i_p] * factor
                        if method == "all"
                        else y_seg[seg_previous]
                    )
                )
                ax.plot((x[0], self.time[i_p]), (y0, y1), **event_kw)[0]
                ax.plot(x[0], y0, color="k", marker="*", markersize=12, zorder=-1)[0]
            j += 1
        return mappables

    def mean_by_segment(self, y, **kw):
        kw["dtype"] = y.dtype
        return self.map_segment(lambda x: x.mean(), y, **kw)

    def map_segment(self, method, y, same=True, **kw):
        if same:
            out = empty(y.shape, **kw)
        else:
            out = list()
        for i, b0, b1 in self.iter_on(self.segment_track_array):
            res = method(y[i])
            if same:
                out[i] = res
            else:
                if isinstance(i, slice):
                    if i.start == i.stop:
                        continue
                elif len(i) == 0:
                    continue
                out.append(res)
        if not same:
            out = array(out)
        return out

    def scatter_timeline(
        self,
        ax,
        name,
        factor=1,
        event=True,
        yfield=None,
        yfactor=1,
        method=None,
        **kwargs,
    ):
        """
        Must be call on only one network
        """
        self.only_one_network()
        y = (self.segment if yfield is None else self[yfield]) * yfactor
        if method == "all":
            pass
        else:
            y = self.mean_by_segment(y)
        mappables = dict()
        if event:
            mappables.update(
                self.event_timeline(ax, field=yfield, method=method, factor=yfactor)
            )
        if "c" not in kwargs:
            v = self.parse_varname(name)
            kwargs["c"] = v * factor
        mappables["scatter"] = ax.scatter(self.time, y, **kwargs)
        return mappables

    def event_map(self, ax, **kwargs):
        """Add the merging and splitting events """
        j = 0
        mappables = dict()
        symbol_kw = dict(
            markersize=10,
            color="k",
        )
        symbol_kw.update(kwargs)
        symbol_kw_split = symbol_kw.copy()
<<<<<<< HEAD
        symbol_kw_split["markersize"] += 4
=======
        symbol_kw_split["markersize"] += 5
>>>>>>> ab226ce7
        for i, b0, b1 in self.iter_on("segment"):
            nb = i.stop - i.start
            if nb == 0:
                continue
            event_kw = dict(color=self.COLORS[j % self.NB_COLORS], ls="-", **kwargs)
            i_n, i_p = (
                self.next_obs[i.stop - 1],
                self.previous_obs[i.start],
            )

            if i_n != -1:
                y0, y1 = self.lat[i.stop - 1], self.lat[i_n]
                x0, x1 = self.lon[i.stop - 1], self.lon[i_n]
                ax.plot((x0, x1), (y0, y1), **event_kw)[0]
<<<<<<< HEAD
                ax.plot(x0, y0, marker="H", **symbol_kw)[0]
=======
                ax.plot(x0, y0, marker="s", **symbol_kw)[0]
>>>>>>> ab226ce7
            if i_p != -1:
                y0, y1 = self.lat[i.start], self.lat[i_p]
                x0, x1 = self.lon[i.start], self.lon[i_p]
                ax.plot((x0, x1), (y0, y1), **event_kw)[0]
                ax.plot(x0, y0, marker="*", **symbol_kw_split)[0]

            j += 1
        return mappables

    def scatter(
        self,
        ax,
        name="time",
        factor=1,
        ref=None,
        edgecolor_cycle=None,
        **kwargs,
    ):
        """
        This function will scatter the path of each network, with the merging and splitting events

        :param matplotlib.axes.Axes ax: matplotlib axe used to draw
        :param str,array,None name:
            variable used to fill the contour, if None all elements have the same color
        :param float,None ref: if define use like west bound
        :param float factor: multiply value by
        :param list edgecolor_cycle: list of colors
        :param dict kwargs: look at :py:meth:`matplotlib.axes.Axes.scatter`
        :return: a dict of scattered mappables
        """
        mappables = dict()
        nb_colors = len(edgecolor_cycle) if edgecolor_cycle else None
        x = self.longitude
        if ref is not None:
            x = (x - ref) % 360 + ref
        kwargs = kwargs.copy()
        if nb_colors:
            edgecolors = list()
            seg_previous = self.segment[0]
            j = 0
            for seg in self.segment:
                if seg != seg_previous:
                    j += 1
                edgecolors.append(edgecolor_cycle[j % nb_colors])
                seg_previous = seg
            mappables["edges"] = ax.scatter(
                x, self.latitude, edgecolor=edgecolors, **kwargs
            )
            kwargs.pop("linewidths", None)
            kwargs["lw"] = 0
        if name is not None and "c" not in kwargs:
            v = self.parse_varname(name)
            kwargs["c"] = v * factor
        mappables["scatter"] = ax.scatter(x, self.latitude, **kwargs)
        return mappables

    def insert_virtual(self):
        # TODO
        pass

    def extract_event(self, indices):
        nb = len(indices)
        new = EddiesObservations(
            nb,
            track_extra_variables=self.track_extra_variables,
            track_array_variables=self.track_array_variables,
            array_variables=self.array_variables,
            only_variables=self.only_variables,
            raw_data=self.raw_data,
        )

        for k in new.obs.dtype.names:
            new[k][:] = self[k][indices]
        new.sign_type = self.sign_type
        return new

    @property
    def segment_track_array(self):
        return build_unique_array(self.segment, self.track)

    def birth_event(self):
        # FIXME how to manage group 0
        indices = list()
        for i, _, _ in self.iter_on(self.segment_track_array):
            nb = i.stop - i.start
            if nb == 0:
                continue
            i_p = self.previous_obs[i.start]
            if i_p == -1:
                indices.append(i.start)
        return self.extract_event(list(set(indices)))

    def death_event(self):
        # FIXME how to manage group 0
        indices = list()
        for i, _, _ in self.iter_on(self.segment_track_array):
            nb = i.stop - i.start
            if nb == 0:
                continue
            i_n = self.next_obs[i.stop - 1]
            if i_n == -1:
                indices.append(i.stop - 1)
        return self.extract_event(list(set(indices)))

    def merging_event(self):
        indices = list()
        for i, _, _ in self.iter_on(self.segment_track_array):
            nb = i.stop - i.start
            if nb == 0:
                continue
            i_n = self.next_obs[i.stop - 1]
            if i_n != -1:
                indices.append(i.stop - 1)
        return self.extract_event(list(set(indices)))

    def spliting_event(self):
        indices = list()
        for i, _, _ in self.iter_on(self.segment_track_array):
            nb = i.stop - i.start
            if nb == 0:
                continue
            i_p = self.previous_obs[i.start]
            if i_p != -1:
                indices.append(i.start)
        return self.extract_event(list(set(indices)))

    def dissociate_network(self):
        """
        Dissociate network with no known interaction (spliting/merging)
        """
        self.only_one_network()
        tags = self.tag_segment()
        # FIXME : Ok if only one network
        self.track[:] = tags[self.segment - 1]

        i_sort = self.obs.argsort(order=("track", "segment", "time"), kind="mergesort")
        # Sort directly obs, with hope to save memory
        self.obs.sort(order=("track", "segment", "time"), kind="mergesort")
        self._index_network = None

        # n & p must be re-index
        n, p = self.next_obs, self.previous_obs
        # we add 2 for -1 index return index -1
        nb_obs = len(self)
        translate = -ones(nb_obs + 1, dtype="i4")
        translate[:-1][i_sort] = arange(nb_obs)
        self.next_obs[:] = translate[n]
        self.previous_obs[:] = translate[p]

    def network(self, id_network):
        return self.extract_with_mask(self.network_slice(id_network))

    @classmethod
    def __tag_segment(cls, seg, tag, groups, connexions):
        if groups[seg] != 0:
            return
        groups[seg] = tag
        segs = connexions.get(seg + 1, None)
        if segs is not None:
            for seg in segs:
                cls.__tag_segment(seg - 1, tag, groups, connexions)

    def tag_segment(self):
        self.only_one_network()
        nb = self.segment.max()
        sub_group = zeros(nb, dtype="u4")
        c = self.connexions()
        j = 1
        for i in range(nb):
            if sub_group[i] != 0:
                continue
            self.__tag_segment(i, j, sub_group, c)
            j += 1
        return sub_group

    def fully_connected(self):
        self.only_one_network()
        return self.tag_segment().shape[0] == 1

    def plot(self, ax, ref=None, color_cycle=None, **kwargs):
        """
        This function will draw path of each trajectory

        :param matplotlib.axes.Axes ax: ax to draw
        :param float,int ref: if defined, all coordinates will be wrapped with ref like west boundary
        :param dict kwargs: keyword arguments for Axes.plot
        :return: a list of matplotlib mappables
        """
        nb_colors = 0
        if color_cycle is not None:
            kwargs = kwargs.copy()
            nb_colors = len(color_cycle)
        mappables = list()
        if "label" in kwargs:
            kwargs["label"] = self.format_label(kwargs["label"])
        j = 0
        for i, _, _ in self.iter_on("segment"):
            nb = i.stop - i.start
            if nb == 0:
                continue
            if nb_colors:
                kwargs["color"] = color_cycle[j % nb_colors]
            x, y = self.lon[i], self.lat[i]
            if ref is not None:
                x, y = wrap_longitude(x, y, ref, cut=True)
            mappables.append(ax.plot(x, y, **kwargs)[0])
            j += 1
        return mappables

    def remove_dead_end(self, nobs=3, recursive=0, mask=None):
        """
        .. warning::
            It will remove short segment which splits than merges with same segment
        """
        self.only_one_network()
        segments_keep = list()
        connexions = self.connexions()
        for i, b0, b1 in self.iter_on("segment"):
            nb = i.stop - i.start
            if mask and mask[i].any():
                segments_keep.append(b0)
                continue
            if nb < nobs and len(connexions.get(b0, tuple())) < 2:
                continue
            segments_keep.append(b0)
        if recursive > 0:
            return self.extract_segment(segments_keep).remove_dead_end(
                nobs, recursive - 1
            )
        return self.extract_segment(segments_keep)

    def extract_segment(self, segments):
        mask = ones(self.shape, dtype="bool")
        for i, b0, b1 in self.iter_on("segment"):
            if b0 not in segments:
                mask[i] = False
        return self.extract_with_mask(mask)

    def extract_with_mask(self, mask):
        """
        Extract a subset of observations.

        :param array(bool) mask: mask to select observations
        :return: same object with selected observations
        :rtype: self
        """
        if isinstance(mask, slice):
            nb_obs = mask.stop - mask.start
        else:
            nb_obs = mask.sum()
        new = self.__class__.new_like(self, nb_obs)
        new.sign_type = self.sign_type
        if nb_obs == 0:
            logger.warning("Empty dataset will be created")
        else:
            logger.info(
                f"{nb_obs} observations will be extract ({nb_obs * 100. / self.shape[0]}%)"
            )
            for field in self.obs.dtype.descr:
                if field in ("next_obs", "previous_obs"):
                    continue
                logger.debug("Copy of field %s ...", field)
                var = field[0]
                new.obs[var] = self.obs[var][mask]
            # n & p must be re-index
            n, p = self.next_obs[mask], self.previous_obs[mask]
            # we add 2 for -1 index return index -1
            translate = -ones(len(self) + 1, dtype="i4")
            translate[:-1][mask] = arange(nb_obs)
            new.next_obs[:] = translate[n]
            new.previous_obs[:] = translate[p]
        return new


class Network:
    __slots__ = (
        "window",
        "filenames",
        "nb_input",
        "buffer",
        "memory",
    )

    NOGROUP = TrackEddiesObservations.NOGROUP

    def __init__(self, input_regex, window=5, intern=False, memory=False):
        """
        Class to group observations by network
        """
        self.window = window
        self.buffer = Buffer(window, intern, memory)
        self.filenames = glob(input_regex)
        self.filenames.sort()
        self.nb_input = len(self.filenames)
        self.memory = memory

    def get_group_array(self, results, nb_obs):
        """With a loop on all pair of index, we will label each obs with a group
        number
        """
        nb_obs = array(nb_obs, dtype="u4")
        day_start = nb_obs.cumsum() - nb_obs
        gr = empty(nb_obs.sum(), dtype="u4")
        gr[:] = self.NOGROUP

        merge_id = list()
        id_free = 1
        for i, j, ii, ij in results:
            gr_i = gr[slice(day_start[i], day_start[i] + nb_obs[i])]
            gr_j = gr[slice(day_start[j], day_start[j] + nb_obs[j])]
            # obs with no groups
            m = (gr_i[ii] == self.NOGROUP) * (gr_j[ij] == self.NOGROUP)
            nb_new = m.sum()
            gr_i[ii[m]] = gr_j[ij[m]] = arange(id_free, id_free + nb_new)
            id_free += nb_new
            # associate obs with no group with obs with group
            m = (gr_i[ii] != self.NOGROUP) * (gr_j[ij] == self.NOGROUP)
            gr_j[ij[m]] = gr_i[ii[m]]
            m = (gr_i[ii] == self.NOGROUP) * (gr_j[ij] != self.NOGROUP)
            gr_i[ii[m]] = gr_j[ij[m]]
            # case where 2 obs have a different group
            m = gr_i[ii] != gr_j[ij]
            if m.any():
                # Merge of group, ref over etu
                for i_, j_ in zip(ii[m], ij[m]):
                    merge_id.append((gr_i[i_], gr_j[j_]))

        gr_transfer = arange(id_free, dtype="u4")
        for i, j in merge_id:
            gr_i, gr_j = gr_transfer[i], gr_transfer[j]
            if gr_i != gr_j:
                apply_replace(gr_transfer, gr_i, gr_j)
        return gr_transfer[gr]

    def group_observations(self, **kwargs):
        results, nb_obs = list(), list()
        # To display print only in INFO
        display_iteration = logger.getEffectiveLevel() == logging.INFO
        for i, filename in enumerate(self.filenames):
            if display_iteration:
                print(f"{filename} compared to {self.window} next", end="\r")
            # Load observations with function to buffered observations
            xi, yi = self.buffer.load_contour(filename)
            # Append number of observations by filename
            nb_obs.append(xi.shape[0])
            for j in range(i + 1, min(self.window + i + 1, self.nb_input)):
                xj, yj = self.buffer.load_contour(self.filenames[j])
                ii, ij = bbox_intersection(xi, yi, xj, yj)
                m = vertice_overlap(xi[ii], yi[ii], xj[ij], yj[ij], **kwargs) > 0.2
                results.append((i, j, ii[m], ij[m]))
        if display_iteration:
            print()

        gr = self.get_group_array(results, nb_obs)
        nb_alone, nb_obs, nb_gr = (gr == self.NOGROUP).sum(), len(gr), len(unique(gr))
        logger.info(
            f"{nb_alone} alone / {nb_obs} obs, {nb_gr} groups, "
            f"{nb_alone *100./nb_obs:.2f} % alone, {(nb_obs - nb_alone) / (nb_gr - 1):.1f} obs/group"
        )
        return gr

    def build_dataset(self, group):
        nb_obs = group.shape[0]
        model = TrackEddiesObservations.load_file(self.filenames[-1], raw_data=True)
        eddies = TrackEddiesObservations.new_like(model, nb_obs)
        eddies.sign_type = model.sign_type
        # Get new index to re-order observation by group
        new_i = get_next_index(group)
        display_iteration = logger.getEffectiveLevel() == logging.INFO
        elements = eddies.elements

        i = 0
        for filename in self.filenames:
            if display_iteration:
                print(f"Load {filename} to copy", end="\r")
            if self.memory:
                # Only if netcdf
                with open(filename, "rb") as h:
                    e = TrackEddiesObservations.load_file(h, raw_data=True)
            else:
                e = TrackEddiesObservations.load_file(filename, raw_data=True)
            stop = i + len(e)
            sl = slice(i, stop)
            for element in elements:
                eddies[element][new_i[sl]] = e[element]
            i = stop
        if display_iteration:
            print()
        eddies.track[new_i] = group
        return eddies


@njit(cache=True)
def get_next_index(gr):
    """Return for each obs index the new position to join all group"""
    nb_obs_gr = bincount(gr)
    i_gr = nb_obs_gr.cumsum() - nb_obs_gr
    new_index = empty(gr.shape, dtype=uint32)
    for i, g in enumerate(gr):
        new_index[i] = i_gr[g]
        i_gr[g] += 1
    return new_index


@njit(cache=True)
def apply_replace(x, x0, x1):
    nb = x.shape[0]
    for i in range(nb):
        if x[i] == x0:
            x[i] = x1


@njit(cache=True)
def build_unique_array(id1, id2):
    k = 0
    new_id = empty(id1.shape, dtype=id1.dtype)
    id1_previous = id1[0]
    id2_previous = id2[0]
    for i in range(id1.shape[0]):
        id1_, id2_ = id1[i], id2[i]
        if id1_ != id1_previous or id2_ != id2_previous:
            k += 1
        new_id[i] = k
        id1_previous, id2_previous = id1_, id2_
    return new_id


@njit(cache=True)
def new_numbering(segs):
    nb = len(segs)
    s0 = segs[0]
    j = 0
    for i in range(nb):
        if segs[i] != s0:
            s0 = segs[i]
            j += 1
        segs[i] = j<|MERGE_RESOLUTION|>--- conflicted
+++ resolved
@@ -422,11 +422,7 @@
         )
         symbol_kw.update(kwargs)
         symbol_kw_split = symbol_kw.copy()
-<<<<<<< HEAD
         symbol_kw_split["markersize"] += 4
-=======
-        symbol_kw_split["markersize"] += 5
->>>>>>> ab226ce7
         for i, b0, b1 in self.iter_on("segment"):
             nb = i.stop - i.start
             if nb == 0:
@@ -441,11 +437,7 @@
                 y0, y1 = self.lat[i.stop - 1], self.lat[i_n]
                 x0, x1 = self.lon[i.stop - 1], self.lon[i_n]
                 ax.plot((x0, x1), (y0, y1), **event_kw)[0]
-<<<<<<< HEAD
                 ax.plot(x0, y0, marker="H", **symbol_kw)[0]
-=======
-                ax.plot(x0, y0, marker="s", **symbol_kw)[0]
->>>>>>> ab226ce7
             if i_p != -1:
                 y0, y1 = self.lat[i.start], self.lat[i_p]
                 x0, x1 = self.lon[i.start], self.lon[i_p]
