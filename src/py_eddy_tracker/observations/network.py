# -*- coding: utf-8 -*-
"""
Class to create network of observations
"""
import logging
import time
from glob import glob

from numba import njit
from numpy import (
    arange,
    array,
    bincount,
    bool_,
    concatenate,
    empty,
    in1d,
    ones,
    uint16,
    uint32,
    unique,
    where,
    zeros,
)

from ..dataset.grid import GridCollection
from ..generic import build_index, wrap_longitude
from ..poly import bbox_intersection, vertice_overlap
from .groups import GroupEddiesObservations, get_missing_indices, particle_candidate
from .observation import EddiesObservations
from .tracking import TrackEddiesObservations, track_loess_filter, track_median_filter

logger = logging.getLogger("pet")


class Singleton(type):
    _instances = {}

    def __call__(cls, *args, **kwargs):
        if cls not in cls._instances:
            cls._instances[cls] = super().__call__(*args, **kwargs)
        return cls._instances[cls]


class Buffer(metaclass=Singleton):
    __slots__ = (
        "buffersize",
        "contour_name",
        "xname",
        "yname",
        "memory",
    )
    DATA = dict()
    FLIST = list()

    def __init__(self, buffersize, intern=False, memory=False):
        self.buffersize = buffersize
        self.contour_name = EddiesObservations.intern(intern, public_label=True)
        self.xname, self.yname = EddiesObservations.intern(intern)
        self.memory = memory

    def load_contour(self, filename):
        if isinstance(filename, EddiesObservations):
            return filename[self.xname], filename[self.yname]
        if filename not in self.DATA:
            if len(self.FLIST) > self.buffersize:
                self.DATA.pop(self.FLIST.pop(0))
            if self.memory:
                # Only if netcdf
                with open(filename, "rb") as h:
                    e = EddiesObservations.load_file(h, include_vars=self.contour_name)
            else:
                e = EddiesObservations.load_file(
                    filename, include_vars=self.contour_name
                )
            self.FLIST.append(filename)
            self.DATA[filename] = e[self.xname], e[self.yname]
        return self.DATA[filename]


@njit(cache=True)
def fix_next_previous_obs(next_obs, previous_obs, flag_virtual):
    """When an observation is virtual, we have to fix the previous and next obs

    :param np.array(int)  next_obs    : index of next observation from network
    :param np.array(int   previous_obs: index of previous observation from network
    :param np.array(bool) flag_virtual: if observation is virtual or not
    """

    for i_o in range(next_obs.size):
        if not flag_virtual[i_o]:
            continue

        # if there are several consecutive virtuals, some values are written multiple times.
        # but it should not be slow
        next_obs[i_o - 1] = i_o
        next_obs[i_o] = i_o + 1
        previous_obs[i_o] = i_o - 1
        previous_obs[i_o + 1] = i_o


class NetworkObservations(GroupEddiesObservations):

    __slots__ = ("_index_network",)

    NOGROUP = 0

    def __init__(self, *args, **kwargs):
        super().__init__(*args, **kwargs)
        self._index_network = None

    def find_segments_relative(self, obs, stopped=None, order=1):
        """
        Find all relative segments from obs linked with merging/splitting events at a specific order.

        :param int obs: index of observation after the event
        :param int stopped: index of observation before the event
        :param int order: order of relatives accepted
        :return: all relative segments
        :rtype: EddiesObservations
        """

        # extraction of network where the event is
        network_id = self.tracks[obs]
        nw = self.network(network_id)

        # indice of observation in new subnetwork
        i_obs = where(nw.segment == self.segment[obs])[0][0]

        if stopped is None:
            return nw.relatives(i_obs, order=order)

        else:
            i_stopped = where(nw.segment == self.segment[stopped])[0][0]
            return nw.relatives([i_obs, i_stopped], order=order)

    def get_missing_indices(self, dt):
        """Find indices where observations are missing.

        As network have all untracked observation in tracknumber `self.NOGROUP`,
            we don't compute them

        :param int,float dt: theorical delta time between 2 observations
        """
        return get_missing_indices(
            self.time, self.track, dt=dt, flag_untrack=True, indice_untrack=self.NOGROUP
        )

    def fix_next_previous_obs(self):
        """function used after 'insert_virtual', to correct next_obs and
        previous obs.
        """

        fix_next_previous_obs(self.next_obs, self.previous_obs, self.virtual)

    @property
    def index_network(self):
        if self._index_network is None:
            self._index_network = build_index(self.track)
        return self._index_network

    def network_slice(self, id_network):
        """
        Return slice for one network

        :param int id_network: id to identify network
        """
        i = id_network - self.index_network[2]
        i_start, i_stop = self.index_network[0][i], self.index_network[1][i]
        return slice(i_start, i_stop)

    @property
    def elements(self):
        elements = super().elements
        elements.extend(
            [
                "track",
                "segment",
                "next_obs",
                "previous_obs",
                "next_cost",
                "previous_cost",
            ]
        )
        return list(set(elements))

    def astype(self, cls):
        new = cls.new_like(self, self.shape)
        print()
        for k in new.obs.dtype.names:
            if k in self.obs.dtype.names:
                new[k][:] = self[k][:]
        new.sign_type = self.sign_type
        return new

    def longer_than(self, nb_day_min=-1, nb_day_max=-1):
        """
        Select network on time duration

        :param int nb_day_min: Minimal number of days covered by one network, if negative -> not used
        :param int nb_day_max: Maximal number of days covered by one network, if negative -> not used
        """
        if nb_day_max < 0:
            nb_day_max = 1000000000000
        mask = zeros(self.shape, dtype="bool")
        t = self.time
        for i, b0, b1 in self.iter_on(self.track):
            nb = i.stop - i.start
            if nb == 0:
                continue
            if nb_day_min <= ptp(t[i]) <= nb_day_max:
                mask[i] = True
        return self.extract_with_mask(mask)

    @classmethod
    def from_split_network(cls, group_dataset, indexs, **kwargs):
        """
        Build a NetworkObservations object with Group dataset and indices

        :param TrackEddiesObservations group_dataset: Group dataset
        :param indexs: result from split_network
        :return: NetworkObservations
        """
        index_order = indexs.argsort(order=("group", "track", "time"))
        network = cls.new_like(group_dataset, len(group_dataset), **kwargs)
        network.sign_type = group_dataset.sign_type
        for field in group_dataset.elements:
            if field not in network.elements:
                continue
            network[field][:] = group_dataset[field][index_order]
        network.segment[:] = indexs["track"][index_order]
        # n & p must be re-indexed
        n, p = indexs["next_obs"][index_order], indexs["previous_obs"][index_order]
        # we add 2 for -1 index return index -1
        translate = -ones(index_order.max() + 2, dtype="i4")
        translate[index_order] = arange(index_order.shape[0])
        network.next_obs[:] = translate[n]
        network.previous_obs[:] = translate[p]
        network.next_cost[:] = indexs["next_cost"][index_order]
        network.previous_cost[:] = indexs["previous_cost"][index_order]
        return network

    def infos(self, label=""):
        return f"{len(self)} obs {unique(self.segment).shape[0]} segments"

    def correct_close_events(self, nb_days_max=20):
        """
        Transform event where
        segment A splits from segment B, then x days after segment B merges with A

        to

        segment A splits from segment B then x days after segment A merges with B (B will be longer)

        These events have to last less than `nb_days_max` to be changed.

        :param float nb_days_max: maximum time to search for splitting-merging event
        """

        _time = self.time
        # segment used to correct and track changes
        segment = self.segment_track_array.copy()
        # final segment used to copy into self.segment
        segment_copy = self.segment

        segments_connexion = dict()

        previous_obs, next_obs = self.previous_obs, self.next_obs

        # record for every segment the slice, index of next obs & index of previous obs
        for i, seg, _ in self.iter_on(segment):
            if i.start == i.stop:
                continue

            i_p, i_n = previous_obs[i.start], next_obs[i.stop - 1]
            segments_connexion[seg] = [i, i_p, i_n]

        for seg in sorted(segments_connexion.keys()):
            seg_slice, i_seg_p, i_seg_n = segments_connexion[seg]

            # the segment ID has to be corrected, because we may have changed it since
            seg_corrected = segment[seg_slice.stop - 1]

            # we keep the real segment number
            seg_corrected_copy = segment_copy[seg_slice.stop - 1]

            n_seg = segment[i_seg_n]

            # if segment is split
            if i_seg_n != -1:
                seg2_slice, i2_seg_p, i2_seg_n = segments_connexion[n_seg]
                p2_seg = segment[i2_seg_p]

                # if it merges on the first in a certain time
                if (p2_seg == seg_corrected) and (
                    _time[i_seg_n] - _time[i2_seg_p] < nb_days_max
                ):
                    my_slice = slice(i_seg_n, seg2_slice.stop)
                    # correct the factice segment
                    segment[my_slice] = seg_corrected
                    # correct the good segment
                    segment_copy[my_slice] = seg_corrected_copy
                    previous_obs[i_seg_n] = seg_slice.stop - 1

                    segments_connexion[seg_corrected][0] = my_slice

        self.segment[:] = segment_copy
        self.previous_obs[:] = previous_obs

        self.sort()

    def sort(self, order=("track", "segment", "time")):
        """
        Sort observations

        :param tuple order: order or sorting. Given to :func:`numpy.argsort`
        """
        index_order = self.obs.argsort(order=order)
        for field in self.elements:
            self[field][:] = self[field][index_order]

        translate = -ones(index_order.max() + 2, dtype="i4")
        translate[index_order] = arange(index_order.shape[0])
        self.next_obs[:] = translate[self.next_obs]
        self.previous_obs[:] = translate[self.previous_obs]

    def obs_relative_order(self, i_obs):
        self.only_one_network()
        return self.segment_relative_order(self.segment[i_obs])

    def find_link(self, i_observations, forward=True, backward=False):
        """
        Find all observations where obs `i_observation` could be
        in future or past.

        If forward=True, search all observations where water
        from obs "i_observation" could go

        If backward=True, search all observation
        where water from obs `i_observation` could come from

        :param int,iterable(int) i_observation:
            indices of observation. Can be
            int, or iterable of int.
        :param bool forward, backward:
            if forward, search observations after obs.
            else mode==backward search before obs

        """

        i_obs = (
            [i_observations]
            if not hasattr(i_observations, "__iter__")
            else i_observations
        )

        segment = self.segment_track_array
        previous_obs, next_obs = self.previous_obs, self.next_obs

        segments_connexion = dict()

        for i_slice, seg, _ in self.iter_on(segment):
            if i_slice.start == i_slice.stop:
                continue

            i_p, i_n = previous_obs[i_slice.start], next_obs[i_slice.stop - 1]
            p_seg, n_seg = segment[i_p], segment[i_n]

            # dumping slice into dict
            if seg not in segments_connexion:
                segments_connexion[seg] = [i_slice, [], []]
            else:
                segments_connexion[seg][0] = i_slice

            if i_p != -1:

                if p_seg not in segments_connexion:
                    segments_connexion[p_seg] = [None, [], []]

                # backward
                segments_connexion[seg][2].append((i_slice.start, i_p, p_seg))
                # forward
                segments_connexion[p_seg][1].append((i_p, i_slice.start, seg))

            if i_n != -1:
                if n_seg not in segments_connexion:
                    segments_connexion[n_seg] = [None, [], []]

                # forward
                segments_connexion[seg][1].append((i_slice.stop - 1, i_n, n_seg))
                # backward
                segments_connexion[n_seg][2].append((i_n, i_slice.stop - 1, seg))

        mask = zeros(segment.size, dtype=bool)

        def func_forward(seg, indice):
            seg_slice, _forward, _ = segments_connexion[seg]

            mask[indice : seg_slice.stop] = True
            for i_begin, i_end, seg2 in _forward:
                if i_begin < indice:
                    continue

                if not mask[i_end]:
                    func_forward(seg2, i_end)

        def func_backward(seg, indice):
            seg_slice, _, _backward = segments_connexion[seg]

            mask[seg_slice.start : indice + 1] = True
            for i_begin, i_end, seg2 in _backward:
                if i_begin > indice:
                    continue

                if not mask[i_end]:
                    func_backward(seg2, i_end)

        for indice in i_obs:
            if forward:
                func_forward(segment[indice], indice)

            if backward:
                func_backward(segment[indice], indice)

        return self.extract_with_mask(mask)

    def connexions(self, multi_network=False):
        """
        Create dictionnary for each segment, gives the segments in interaction with
        """
        if multi_network:
            segment = self.segment_track_array
        else:
            self.only_one_network()
            segment = self.segment
        segments_connexion = dict()

        def add_seg(father, child):
            if father not in segments_connexion:
                segments_connexion[father] = set()
            segments_connexion[father].add(child)

        previous_obs, next_obs = self.previous_obs, self.next_obs
        for i, seg, _ in self.iter_on(segment):
            if i.start == i.stop:
                continue
            i_p, i_n = previous_obs[i.start], next_obs[i.stop - 1]
            # segment in interaction
            p_seg, n_seg = segment[i_p], segment[i_n]
            # Where segment are called
            if i_p != -1:
                add_seg(p_seg, seg)
                add_seg(seg, p_seg)
            if i_n != -1:
                add_seg(n_seg, seg)
                add_seg(seg, n_seg)
        return segments_connexion

    @classmethod
    def __close_segment(cls, father, shift, connexions, distance):
        i_father = father - shift
        if distance[i_father] == -1:
            distance[i_father] = 0
        d_target = distance[i_father] + 1
        for son in connexions.get(father, list()):
            i_son = son - shift
            d_son = distance[i_son]
            if d_son == -1 or d_son > d_target:
                distance[i_son] = d_target
            else:
                continue
            cls.__close_segment(son, shift, connexions, distance)

    def segment_relative_order(self, seg_origine):
        """
        Compute the relative order of each segment to the chosen segment
        """
        i_s, i_e, i_ref = build_index(self.segment)
        segment_connexions = self.connexions()
        relative_tr = -ones(i_s.shape, dtype="i4")
        self.__close_segment(seg_origine, i_ref, segment_connexions, relative_tr)
        d = -ones(self.shape)
        for i0, i1, v in zip(i_s, i_e, relative_tr):
            if i0 == i1:
                continue
            d[i0:i1] = v
        return d

    def relatives(self, obs, order=2):
        """
        Extract the segments at a certain order from multiple observations.

        :param iterable,int obs:
            indices of observation for relatives computation. Can be one observation (int)
            or collection of observations (iterable(int))
        :param int order: order of relatives wanted. 0 means only observations in obs, 1 means direct relatives, ...
        :return: all segments' relatives
        :rtype: EddiesObservations
        """
        segment = self.segment_track_array
        previous_obs, next_obs = self.previous_obs, self.next_obs

        segments_connexion = dict()

        for i_slice, seg, _ in self.iter_on(segment):
            if i_slice.start == i_slice.stop:
                continue

            i_p, i_n = previous_obs[i_slice.start], next_obs[i_slice.stop - 1]
            p_seg, n_seg = segment[i_p], segment[i_n]

            # dumping slice into dict
            if seg not in segments_connexion:
                segments_connexion[seg] = [i_slice, []]
            else:
                segments_connexion[seg][0] = i_slice

            if i_p != -1:

                if p_seg not in segments_connexion:
                    segments_connexion[p_seg] = [None, []]

                # backward
                segments_connexion[seg][1].append(p_seg)
                segments_connexion[p_seg][1].append(seg)

            if i_n != -1:
                if n_seg not in segments_connexion:
                    segments_connexion[n_seg] = [None, []]

                # forward
                segments_connexion[seg][1].append(n_seg)
                segments_connexion[n_seg][1].append(seg)

        i_obs = [obs] if not hasattr(obs, "__iter__") else obs
        distance = zeros(segment.size, dtype=uint16) - 1

        def loop(seg, dist=1):
            i_slice, links = segments_connexion[seg]
            d = distance[i_slice.start]

            if dist < d and dist <= order:
                distance[i_slice] = dist
                for _seg in links:
                    loop(_seg, dist + 1)

        for indice in i_obs:
            loop(segment[indice], 0)

        return self.extract_with_mask(distance <= order)

    # keep old names, for backward compatibility
    relative = relatives

    def close_network(self, other, nb_obs_min=10, **kwargs):
        """
        Get close network from another atlas.

        :param self other: Atlas to compare
        :param int nb_obs_min: Minimal number of overlap for one trajectory
        :param dict kwargs: keyword arguments for match function
        :return: return other atlas reduced to common tracks with self

        .. warning::
            It could be a costly operation for huge dataset
        """
        p0, p1 = self.period
        indexs = list()
        for i_self, i_other, t0, t1 in self.align_on(other, bins=range(p0, p1 + 2)):
            i, j, s = self.match(other, i_self=i_self, i_other=i_other, **kwargs)
            indexs.append(other.re_reference_index(j, i_other))
        indexs = concatenate(indexs)
        tr, nb = unique(other.track[indexs], return_counts=True)
        m = zeros(other.track.shape, dtype=bool)
        for i in tr[nb >= nb_obs_min]:
            m[other.network_slice(i)] = True
        return other.extract_with_mask(m)

    def normalize_longitude(self):
        """Normalize all longitude

        Normalize longitude field and in the same range :
        - longitude_max
        - contour_lon_e (how to do if in raw)
        - contour_lon_s (how to do if in raw)
        """
        i_start, i_stop, _ = self.index_network
        lon0 = (self.lon[i_start] - 180).repeat(i_stop - i_start)
        logger.debug("Normalize longitude")
        self.lon[:] = (self.lon - lon0) % 360 + lon0
        if "lon_max" in self.obs.dtype.names:
            logger.debug("Normalize longitude_max")
            self.lon_max[:] = (self.lon_max - self.lon + 180) % 360 + self.lon - 180
        if not self.raw_data:
            if "contour_lon_e" in self.obs.dtype.names:
                logger.debug("Normalize effective contour longitude")
                self.contour_lon_e[:] = (
                    (self.contour_lon_e.T - self.lon + 180) % 360 + self.lon - 180
                ).T
            if "contour_lon_s" in self.obs.dtype.names:
                logger.debug("Normalize speed contour longitude")
                self.contour_lon_s[:] = (
                    (self.contour_lon_s.T - self.lon + 180) % 360 + self.lon - 180
                ).T

    def numbering_segment(self, start=0):
        """
        New numbering of segment
        """
        for i, _, _ in self.iter_on("track"):
            new_numbering(self.segment[i], start)

    def numbering_network(self, start=1):
        """
        New numbering of network
        """
        new_numbering(self.track, start)

    def only_one_network(self):
        """
        Raise a warning or error?
        if there are more than one network
        """
        _, i_start, _ = self.index_network
        if len(i_start) > 1:
            raise Exception("Several networks")

    def position_filter(self, median_half_window, loess_half_window):
        self.median_filter(median_half_window, "time", "lon").loess_filter(
            loess_half_window, "time", "lon"
        )
        self.median_filter(median_half_window, "time", "lat").loess_filter(
            loess_half_window, "time", "lat"
        )

    def loess_filter(self, half_window, xfield, yfield, inplace=True):
        result = track_loess_filter(
            half_window, self.obs[xfield], self.obs[yfield], self.segment_track_array
        )
        if inplace:
            self.obs[yfield] = result
            return self
        return result

    def median_filter(self, half_window, xfield, yfield, inplace=True):
        result = track_median_filter(
            half_window, self[xfield], self[yfield], self.segment_track_array
        )
        if inplace:
            self[yfield][:] = result
            return self
        return result

    def display_timeline(
        self,
        ax,
        event=True,
        field=None,
        method=None,
        factor=1,
        colors_mode="roll",
        **kwargs,
    ):
        """
        Plot the timeline of a network.
        Must be called on only one network.

        :param matplotlib.axes.Axes ax: matplotlib axe used to draw
        :param bool event: if True, draw the splitting and merging events
        :param str,array field: yaxis values, if None, segments are used
        :param str method: if None, mean values are used
        :param float factor: to multiply field
        :param str colors_mode:
            color of lines. "roll" means looping through colors,
            "y" means color adapt the y values (for matching color plots)
        :return: plot mappable
        """
        self.only_one_network()
        j = 0
        line_kw = dict(ls="-", marker="+", markersize=6, zorder=1, lw=3,)
        line_kw.update(kwargs)
        mappables = dict(lines=list())

        if event:
            mappables.update(
                self.event_timeline(
                    ax,
                    field=field,
                    method=method,
                    factor=factor,
                    colors_mode=colors_mode,
                )
            )
        for i, b0, b1 in self.iter_on("segment"):
            x = self.time[i]
            if x.shape[0] == 0:
                continue
            if field is None:
                y = b0 * ones(x.shape)
            else:
                if method == "all":
                    y = self[field][i] * factor
                else:
                    y = self[field][i].mean() * ones(x.shape) * factor

            if colors_mode == "roll":
                _color = self.get_color(j)
            elif colors_mode == "y":
                _color = self.get_color(b0 - 1)
            else:
                raise NotImplementedError(f"colors_mode '{colors_mode}' not defined")

            line = ax.plot(x, y, **line_kw, color=_color)[0]
            mappables["lines"].append(line)
            j += 1

        return mappables

    def event_timeline(self, ax, field=None, method=None, factor=1, colors_mode="roll"):
        """Mark events in plot"""
        j = 0
        events = dict(spliting=[], merging=[])

        # TODO : fill mappables dict
        y_seg = dict()
        _time = self.time

        if field is not None and method != "all":
            for i, b0, _ in self.iter_on("segment"):
                y = self[field][i]
                if y.shape[0] != 0:
                    y_seg[b0] = y.mean() * factor
        mappables = dict()
        for i, b0, b1 in self.iter_on("segment"):
            x = _time[i]
            if x.shape[0] == 0:
                continue

            if colors_mode == "roll":
                _color = self.get_color(j)
            elif colors_mode == "y":
                _color = self.get_color(b0 - 1)
            else:
                raise NotImplementedError(f"colors_mode '{colors_mode}' not defined")

            event_kw = dict(color=_color, ls="-", zorder=1)

            i_n, i_p = (
                self.next_obs[i.stop - 1],
                self.previous_obs[i.start],
            )
            if field is None:
                y0 = b0
            else:
                if method == "all":
                    y0 = self[field][i.stop - 1] * factor
                else:
                    y0 = y_seg[b0]
            if i_n != -1:
                seg_next = self.segment[i_n]
                y1 = (
                    seg_next
                    if field is None
                    else (
                        self[field][i_n] * factor
                        if method == "all"
                        else y_seg[seg_next]
                    )
                )
                ax.plot((x[-1], _time[i_n]), (y0, y1), **event_kw)[0]
                events["merging"].append((x[-1], y0))

            if i_p != -1:
                seg_previous = self.segment[i_p]
                if field is not None and method == "all":
                    y0 = self[field][i.start] * factor
                y1 = (
                    seg_previous
                    if field is None
                    else (
                        self[field][i_p] * factor
                        if method == "all"
                        else y_seg[seg_previous]
                    )
                )
                ax.plot((x[0], _time[i_p]), (y0, y1), **event_kw)[0]
                events["spliting"].append((x[0], y0))

            j += 1

        kwargs = dict(color="k", zorder=-1, linestyle=" ")
        if len(events["spliting"]) > 0:
            X, Y = list(zip(*events["spliting"]))
            ref = ax.plot(
                X, Y, marker="*", markersize=12, label="spliting events", **kwargs
            )[0]
            mappables.setdefault("events", []).append(ref)

        if len(events["merging"]) > 0:
            X, Y = list(zip(*events["merging"]))
            ref = ax.plot(
                X, Y, marker="H", markersize=10, label="merging events", **kwargs
            )[0]
            mappables.setdefault("events", []).append(ref)

        return mappables

    def mean_by_segment(self, y, **kw):
        kw["dtype"] = y.dtype
        return self.map_segment(lambda x: x.mean(), y, **kw)

    def map_segment(self, method, y, same=True, **kw):
        if same:
            out = empty(y.shape, **kw)
        else:
            out = list()
        for i, b0, b1 in self.iter_on(self.segment_track_array):
            res = method(y[i])
            if same:
                out[i] = res
            else:
                if isinstance(i, slice):
                    if i.start == i.stop:
                        continue
                elif len(i) == 0:
                    continue
                out.append(res)
        if not same:
            out = array(out)
        return out

    def map_network(self, method, y, same=True, return_dict=False, **kw):
        """
        Transform data `y` with method `method` for each track.

        :param Callable method: method to apply on each track
        :param np.array y: data where to apply method
        :param bool same: if True, return an array with the same size than y. Else, return a list with the edited tracks
        :param bool return_dict: if None, mean values are used
        :param float kw: to multiply field
        :return: array or dict of result from method for each network
        """

        if same and return_dict:
            raise NotImplementedError(
                "both conditions 'same' and 'return_dict' should no be true"
            )

        if same:
            out = empty(y.shape, **kw)

        elif return_dict:
            out = dict()

        else:
            out = list()

        for i, b0, b1 in self.iter_on(self.track):
            res = method(y[i])
            if same:
                out[i] = res

            elif return_dict:
                out[b0] = res

            else:
                if isinstance(i, slice):
                    if i.start == i.stop:
                        continue
                elif len(i) == 0:
                    continue
                out.append(res)

        if not same and not return_dict:
            out = array(out)
        return out

    def scatter_timeline(
        self,
        ax,
        name,
        factor=1,
        event=True,
        yfield=None,
        yfactor=1,
        method=None,
        **kwargs,
    ):
        """
        Must be called on only one network
        """
        self.only_one_network()
        y = (self.segment if yfield is None else self.parse_varname(yfield)) * yfactor
        if method == "all":
            pass
        else:
            y = self.mean_by_segment(y)
        mappables = dict()
        if event:
            mappables.update(
                self.event_timeline(ax, field=yfield, method=method, factor=yfactor)
            )
        if "c" not in kwargs:
            v = self.parse_varname(name)
            kwargs["c"] = v * factor
        mappables["scatter"] = ax.scatter(self.time, y, **kwargs)
        return mappables

    def event_map(self, ax, **kwargs):
        """Add the merging and splitting events to a map"""
        j = 0
        mappables = dict()
        symbol_kw = dict(markersize=10, color="k",)
        symbol_kw.update(kwargs)
        symbol_kw_split = symbol_kw.copy()
        symbol_kw_split["markersize"] += 4
        for i, b0, b1 in self.iter_on("segment"):
            nb = i.stop - i.start
            if nb == 0:
                continue
            event_kw = dict(color=self.COLORS[j % self.NB_COLORS], ls="-", **kwargs)
            i_n, i_p = (
                self.next_obs[i.stop - 1],
                self.previous_obs[i.start],
            )

            if i_n != -1:
                y0, y1 = self.lat[i.stop - 1], self.lat[i_n]
                x0, x1 = self.lon[i.stop - 1], self.lon[i_n]
                ax.plot((x0, x1), (y0, y1), **event_kw)[0]
                ax.plot(x0, y0, marker="H", **symbol_kw)[0]
            if i_p != -1:
                y0, y1 = self.lat[i.start], self.lat[i_p]
                x0, x1 = self.lon[i.start], self.lon[i_p]
                ax.plot((x0, x1), (y0, y1), **event_kw)[0]
                ax.plot(x0, y0, marker="*", **symbol_kw_split)[0]

            j += 1
        return mappables

    def scatter(
        self, ax, name="time", factor=1, ref=None, edgecolor_cycle=None, **kwargs,
    ):
        """
        This function scatters the path of each network, with the merging and splitting events

        :param matplotlib.axes.Axes ax: matplotlib axe used to draw
        :param str,array,None name:
            variable used to fill the contours, if None all elements have the same color
        :param float,None ref: if defined, ref is used as western boundary
        :param float factor: multiply value by
        :param list edgecolor_cycle: list of colors
        :param dict kwargs: look at :py:meth:`matplotlib.axes.Axes.scatter`
        :return: a dict of scattered mappables
        """
        mappables = dict()
        nb_colors = len(edgecolor_cycle) if edgecolor_cycle else None
        x = self.longitude
        if ref is not None:
            x = (x - ref) % 360 + ref
        kwargs = kwargs.copy()
        if nb_colors:
            edgecolors = list()
            seg_previous = self.segment[0]
            j = 0
            for seg in self.segment:
                if seg != seg_previous:
                    j += 1
                edgecolors.append(edgecolor_cycle[j % nb_colors])
                seg_previous = seg
            mappables["edges"] = ax.scatter(
                x, self.latitude, edgecolor=edgecolors, **kwargs
            )
            kwargs.pop("linewidths", None)
            kwargs["lw"] = 0
        if name is not None and "c" not in kwargs:
            v = self.parse_varname(name)
            kwargs["c"] = v * factor
        mappables["scatter"] = ax.scatter(x, self.latitude, **kwargs)
        return mappables

    def extract_event(self, indices):
        nb = len(indices)
        new = EddiesObservations(
            nb,
            track_extra_variables=self.track_extra_variables,
            track_array_variables=self.track_array_variables,
            array_variables=self.array_variables,
            only_variables=self.only_variables,
            raw_data=self.raw_data,
        )

        for k in new.obs.dtype.names:
            new[k][:] = self[k][indices]
        new.sign_type = self.sign_type
        return new

    @property
    def segment_track_array(self):
        """Return a unique segment id when multiple networks are considered"""
        return build_unique_array(self.segment, self.track)

    def birth_event(self):
        # FIXME how to manage group 0
        indices = list()
        previous_obs = self.previous_obs
        for i, _, _ in self.iter_on(self.segment_track_array):
            nb = i.stop - i.start
            if nb == 0:
                continue
            i_p = previous_obs[i.start]
            if i_p == -1:
                indices.append(i.start)
        return self.extract_event(list(set(indices)))

    def death_event(self):
        # FIXME how to manage group 0
        indices = list()
        next_obs = self.next_obs
        for i, _, _ in self.iter_on(self.segment_track_array):
            nb = i.stop - i.start
            if nb == 0:
                continue
            i_n = next_obs[i.stop - 1]
            if i_n == -1:
                indices.append(i.stop - 1)
        return self.extract_event(list(set(indices)))

    def merging_event(self, triplet=False, only_index=False):
        """Return observation after a merging event.

        If `triplet=True` return the eddy after a merging event, the eddy before the merging event,
        and the eddy stopped due to merging.
        """
        idx_m1 = list()
        if triplet:
            idx_m0_stop = list()
            idx_m0 = list()
        next_obs, previous_obs = self.next_obs, self.previous_obs
        for i, _, _ in self.iter_on(self.segment_track_array):
            nb = i.stop - i.start
            if nb == 0:
                continue
            i_n = next_obs[i.stop - 1]
            if i_n != -1:
                if triplet:
                    idx_m0_stop.append(i.stop - 1)
                    idx_m0.append(previous_obs[i_n])
                idx_m1.append(i_n)

        if triplet:
            if only_index:
                return (idx_m1, idx_m0, idx_m0_stop)
            else:
                return (
                    self.extract_event(idx_m1),
                    self.extract_event(idx_m0),
                    self.extract_event(idx_m0_stop),
                )
        else:
            idx_m1 = list(set(idx_m1))
            if only_index:
                return idx_m1
            else:
                return self.extract_event(idx_m1)

    def spliting_event(self, triplet=False, only_index=False):
        """Return observation before a splitting event.

        If `triplet=True` return the eddy before a splitting event, the eddy after the splitting event,
        and the eddy starting due to splitting.
        """
        idx_s0 = list()
        if triplet:
            idx_s1_start = list()
            idx_s1 = list()
        next_obs, previous_obs = self.next_obs, self.previous_obs
        for i, _, _ in self.iter_on(self.segment_track_array):
            nb = i.stop - i.start
            if nb == 0:
                continue
            i_p = previous_obs[i.start]
            if i_p != -1:
                if triplet:
                    idx_s1_start.append(i.start)
                    idx_s1.append(next_obs[i_p])
                idx_s0.append(i_p)

        if triplet:
            if only_index:
                return (idx_s0, idx_s1, idx_s1_start)
            else:
                return (
                    self.extract_event(list(idx_s0)),
                    self.extract_event(list(idx_s1)),
                    self.extract_event(list(idx_s1_start)),
                )

        else:
            idx_s0 = list(set(idx_s0))
            if only_index:
                return idx_s0
            else:
                return self.extract_event(idx_s0)

    def dissociate_network(self):
        """
        Dissociate networks with no known interaction (spliting/merging)
        """

        tags = self.tag_segment(multi_network=True)
        if self.track[0] == 0:
            tags -= 1

        self.track[:] = tags[self.segment_track_array]

        i_sort = self.obs.argsort(order=("track", "segment", "time"), kind="mergesort")
        # Sort directly obs, with hope to save memory
        self.obs.sort(order=("track", "segment", "time"), kind="mergesort")
        self._index_network = None

        # n & p must be re-indexed
        n, p = self.next_obs, self.previous_obs
        # we add 2 for -1 index return index -1
        nb_obs = len(self)
        translate = -ones(nb_obs + 1, dtype="i4")
        translate[:-1][i_sort] = arange(nb_obs)
        self.next_obs[:] = translate[n]
        self.previous_obs[:] = translate[p]

    def network(self, id_network):
        return self.extract_with_mask(self.network_slice(id_network))

    def networks(self, id_networks):
        m = zeros(self.track.shape, dtype=bool)
        for tr in id_networks:
            m[self.network_slice(tr)] = True
        return self.extract_with_mask(m)

    @classmethod
    def __tag_segment(cls, seg, tag, groups, connexions):
        """
        Will set same temporary ID for each connected segment.

        :param int seg: current ID of segment
        :param ing tag: temporary ID to set for segment and its connexion
        :param array[int] groups: array where tag is stored
        :param dict connexions: gives for one ID of segment all connected segments
        """
        # If segments are already used we stop recursivity
        if groups[seg] != 0:
            return
        # We set tag for this segment
        groups[seg] = tag
        # Get all connexions of this segment
        segs = connexions.get(seg, None)
        if segs is not None:
            for seg in segs:
                # For each connexion we apply same function
                cls.__tag_segment(seg, tag, groups, connexions)

    def tag_segment(self, multi_network=False):
        if multi_network:
            nb = self.segment_track_array[-1] + 1
        else:
            nb = self.segment.max() + 1
        sub_group = zeros(nb, dtype="u4")
        c = self.connexions(multi_network=multi_network)
        j = 1
        # for each available id
        for i in range(nb):
            # Skip if already set
            if sub_group[i] != 0:
                continue
            # we tag an unset segments and explore all connexions
            self.__tag_segment(i, j, sub_group, c)
            j += 1
        return sub_group

    def fully_connected(self):
        self.only_one_network()
        return self.tag_segment().shape[0] == 1

    def remove_trash(self):
        """
        Remove the lonely eddies (only 1 obs in segment, associated segment number is 0)
        """
        return self.extract_with_mask(self.track != 0)

    def plot(self, ax, ref=None, color_cycle=None, **kwargs):
        """
        This function draws the path of each trajectory

        :param matplotlib.axes.Axes ax: ax to draw
        :param float,int ref: if defined, all coordinates are wrapped with ref as western boundary
        :param dict kwargs: keyword arguments for Axes.plot
        :return: a list of matplotlib mappables
        """
        nb_colors = 0
        if color_cycle is not None:
            kwargs = kwargs.copy()
            nb_colors = len(color_cycle)
        mappables = list()
        if "label" in kwargs:
            kwargs["label"] = self.format_label(kwargs["label"])
        j = 0
        for i, _, _ in self.iter_on(self.segment_track_array):
            nb = i.stop - i.start
            if nb == 0:
                continue
            if nb_colors:
                kwargs["color"] = color_cycle[j % nb_colors]
            x, y = self.lon[i], self.lat[i]
            if ref is not None:
                x, y = wrap_longitude(x, y, ref, cut=True)
            mappables.append(ax.plot(x, y, **kwargs)[0])
            j += 1
        return mappables

    def remove_dead_end(self, nobs=3, ndays=0, recursive=0, mask=None):
        """
        Remove short segments that don't connect several segments

        :param int nobs: Minimal number of observation to keep a segment
        :param int ndays: Minimal number of days to keep a segment
        :param int recursive: Run method N times more
        :param int mask: if one or more observation of the segment are selected by mask, the segment is kept

        .. warning::
            It will remove short segment that splits from then merges with the same segment
        """
        segments_keep = list()
        connexions = self.connexions(multi_network=True)
        t = self.time
        for i, b0, _ in self.iter_on(self.segment_track_array):
            if mask and mask[i].any():
                segments_keep.append(b0)
                continue
            nb = i.stop - i.start
            dt = t[i.stop - 1] - t[i.start]
            if (nb < nobs or dt < ndays) and len(connexions.get(b0, tuple())) < 2:
                continue
            segments_keep.append(b0)
        if recursive > 0:
            return self.extract_segment(segments_keep, absolute=True).remove_dead_end(
                nobs, ndays, recursive - 1
            )
        return self.extract_segment(segments_keep, absolute=True)

    def extract_segment(self, segments, absolute=False):
        mask = ones(self.shape, dtype="bool")
        segments = array(segments)
        values = self.segment_track_array if absolute else "segment"
        keep = ones(values.max() + 1, dtype="bool")
        v = unique(values)
        keep[v] = in1d(v, segments)
        for i, b0, b1 in self.iter_on(values):
            if not keep[b0]:
                mask[i] = False
        return self.extract_with_mask(mask)

    def get_mask_with_period(self, period):
        """
        obtain mask within a time period

        :param (int,int) period: two dates to define the period, must be specified from 1/1/1950
        :return: mask where period is defined
        :rtype: np.array(bool)

        """
        dataset_period = self.period
        p_min, p_max = period
        if p_min > 0:
            mask = self.time >= p_min
        elif p_min < 0:
            mask = self.time >= (dataset_period[0] - p_min)
        else:
            mask = ones(self.time.shape, dtype=bool_)
        if p_max > 0:
            mask *= self.time <= p_max
        elif p_max < 0:
            mask *= self.time <= (dataset_period[1] + p_max)
        return mask

    def extract_with_period(self, period):
        """
        Extract within a time period

        :param (int,int) period: two dates to define the period, must be specified from 1/1/1950
        :return: Return all eddy trajectories in period
        :rtype: NetworkObservations

        .. minigallery:: py_eddy_tracker.NetworkObservations.extract_with_period
        """

        return self.extract_with_mask(self.get_mask_with_period(period))

    def extract_light_with_mask(self, mask):
        """extract data with mask, but only with variables used for coherence, aka self.array_variables

        :param mask: mask used to extract
        :type mask: np.array(bool)
        :return: new EddiesObservation with data wanted
        :rtype: self
        """

        if isinstance(mask, slice):
            nb_obs = mask.stop - mask.start
        else:
            nb_obs = mask.sum()

        # only time & contour_lon/lat_e/s
        variables = ["time"] + self.array_variables
        new = self.__class__(
            size=nb_obs,
            track_extra_variables=[],
            track_array_variables=self.track_array_variables,
            array_variables=self.array_variables,
            only_variables=variables,
            raw_data=self.raw_data,
        )
        new.sign_type = self.sign_type
        if nb_obs == 0:
            logger.warning("Empty dataset will be created")
        else:
            logger.info(
                f"{nb_obs} observations will be extracted ({nb_obs / self.shape[0]:.3%})"
            )

        for field in variables:
            logger.debug("Copy of field %s ...", field)
            new.obs[field] = self.obs[field][mask]
        return new

    def extract_with_mask(self, mask):
        """
        Extract a subset of observations.

        :param array(bool) mask: mask to select observations
        :return: same object with selected observations
        :rtype: self
        """
        if isinstance(mask, slice):
            nb_obs = mask.stop - mask.start
        else:
            nb_obs = mask.sum()
        new = self.__class__.new_like(self, nb_obs)
        new.sign_type = self.sign_type
        if nb_obs == 0:
            logger.warning("Empty dataset will be created")
        else:
            logger.debug(
                f"{nb_obs} observations will be extracted ({nb_obs / self.shape[0]:.3%})"
            )
            for field in self.obs.dtype.descr:
                if field in ("next_obs", "previous_obs"):
                    continue
                logger.debug("Copy of field %s ...", field)
                var = field[0]
                new.obs[var] = self.obs[var][mask]
            # n & p must be re-index
            n, p = self.next_obs[mask], self.previous_obs[mask]
            # we add 2 for -1 index return index -1
            translate = -ones(len(self) + 1, dtype="i4")
            translate[:-1][mask] = arange(nb_obs)
            new.next_obs[:] = translate[n]
            new.previous_obs[:] = translate[p]
        return new

    def analysis_coherence(
        self,
        date_function,
        uv_params,
        advection_mode="both",
        dt_advect=14,
        step_mesh=1.0 / 50,
        output_name=None,
        dissociate_network=False,
        correct_close_events=0,
        remove_dead_end=0,
    ):

        """Global function to analyse segments coherence, with network preprocessing"""

        if dissociate_network:
            self.dissociate_network()

        if correct_close_events > 0:
            self.correct_close_events(nb_days_max=correct_close_events)

        if remove_dead_end > 0:
            network_clean = self.remove_dead_end(nobs=0, ndays=remove_dead_end)
        else:
            network_clean = self

        res = network_clean.segment_coherence(
            date_function=date_function,
            uv_params=uv_params,
            advection_mode=advection_mode,
            output_name=output_name,
            dt_advect=dt_advect,
            step_mesh=step_mesh,
        )

        return network_clean, res

    def segment_coherence_backward(
        self, date_function, uv_params, n_days=14, step_mesh=1.0 / 50, output_name=None,
    ):

        """
        Percentage of particules and their targets after backward advection from a specific eddy.

        :param callable date_function: python function, takes as param `int` (julian day) and return
            data filename associated to the date (see note)
        :param dict uv_params: dict of parameters used by
            :py:meth:`~py_eddy_tracker.dataset.grid.GridCollection.from_netcdf_list`
        :param int n_days: days for advection
        :param float step_mesh: step for particule mesh in degrees
        :return: observations matchs, and percents

        .. note:: the param `date_function` should be something like :

            .. code-block:: python

                def date2file(julian_day):
                    date = datetime.timedelta(days=julian_day) + datetime.datetime(
                        1950, 1, 1
                    )
<<<<<<< HEAD
=======

                    return f"/tmp/dt_global_allsat_phy_l4_{date.strftime('%Y%m%d')}.nc"
>>>>>>> bfd6e6ae

                    return f"/tmp/dt_global_{date.strftime('%Y%m%d')}.nc"
        """

        itb_final = -ones((self.obs.size, 2), dtype="i4")
        ptb_final = zeros((self.obs.size, 2), dtype="i1")

        t_start, t_end = self.period

        dates = arange(t_start, t_start + n_days + 1)
        first_files = [date_function(x) for x in dates]

        c = GridCollection.from_netcdf_list(first_files, dates, **uv_params)
        first = True
        range_start = t_start + n_days
        range_end = t_end + 1

        for _t in range(t_start + n_days, t_end + 1):
            _timestamp = time.time()
            t_shift = _t

            # skip first shift, because already included
            if first:
                first = False
            else:
                # add next date to GridCollection and delete last date
                c.shift_files(t_shift, date_function(int(t_shift)), **uv_params)
            particle_candidate(
                c, self, step_mesh, _t, itb_final, ptb_final, n_days=-n_days
            )
            logger.info((
                f"coherence {_t} / {range_end-1} ({(_t - range_start) / (range_end - range_start-1):.1%})"
                f" : {time.time()-_timestamp:5.2f}s"
            ))

        return itb_final, ptb_final

    def segment_coherence_forward(
        self, date_function, uv_params, n_days=14, step_mesh=1.0 / 50,
    ):

        """
        Percentage of particules and their targets after forward advection from a specific eddy.

        :param callable date_function: python function, takes as param `int` (julian day) and return
            data filename associated to the date (see note)
        :param dict uv_params: dict of parameters used by
            :py:meth:`~py_eddy_tracker.dataset.grid.GridCollection.from_netcdf_list`
        :param int n_days: days for advection
        :param float step_mesh: step for particule mesh in degrees
        :return: observations matchs, and percents

        .. note:: the param `date_function` should be something like :

            .. code-block:: python

                def date2file(julian_day):
                    date = datetime.timedelta(days=julian_day) + datetime.datetime(
                        1950, 1, 1
                    )

                    return f"/tmp/dt_global_{date.strftime('%Y%m%d')}.nc"
        """

        itf_final = -ones((self.obs.size, 2), dtype="i4")
        ptf_final = zeros((self.obs.size, 2), dtype="i1")

        t_start, t_end = self.period
        # if begin is not None and begin > t_start:
        #     t_start = begin
        # if end is not None and end < t_end:
        #     t_end = end

        dates = arange(t_start, t_start + n_days + 1)
        first_files = [date_function(x) for x in dates]

        c = GridCollection.from_netcdf_list(first_files, dates, **uv_params)
        first = True
        range_start = t_start
        range_end = t_end - n_days + 1

        for _t in range(range_start, range_end):
            _timestamp = time.time()
            t_shift = _t + n_days

            # skip first shift, because already included
            if first:
                first = False
            else:
                # add next date to GridCollection and delete last date
                c.shift_files(t_shift, date_function(int(t_shift)), **uv_params)
            particle_candidate(
                c, self, step_mesh, _t, itf_final, ptf_final, n_days=n_days
            )
            logger.info((
                f"coherence {_t} / {range_end-1} ({(_t - range_start) / (range_end - range_start-1):.1%})"
                f" : {time.time()-_timestamp:5.2f}s"
            ))
        return itf_final, ptf_final


class Network:
    __slots__ = (
        "window",
        "filenames",
        "nb_input",
        "buffer",
        "memory",
    )

    NOGROUP = TrackEddiesObservations.NOGROUP

    def __init__(self, input_regex, window=5, intern=False, memory=False):
        """
        Class to group observations by network
        """
        self.window = window
        self.buffer = Buffer(window, intern, memory)
        self.memory = memory

        self.filenames = glob(input_regex)
        self.filenames.sort()
        self.nb_input = len(self.filenames)

    @classmethod
    def from_eddiesobservations(cls, observations, *args, **kwargs):
        new = cls("", *args, **kwargs)
        new.filenames = observations
        new.nb_input = len(new.filenames)
        return new

    def get_group_array(self, results, nb_obs):
        """With a loop on all pair of index, we will label each obs with a group
        number
        """
        nb_obs = array(nb_obs, dtype="u4")
        day_start = nb_obs.cumsum() - nb_obs
        gr = empty(nb_obs.sum(), dtype="u4")
        gr[:] = self.NOGROUP

        merge_id = list()
        id_free = 1
        for i, j, ii, ij in results:
            gr_i = gr[slice(day_start[i], day_start[i] + nb_obs[i])]
            gr_j = gr[slice(day_start[j], day_start[j] + nb_obs[j])]
            # obs with no groups
            m = (gr_i[ii] == self.NOGROUP) * (gr_j[ij] == self.NOGROUP)
            nb_new = m.sum()
            gr_i[ii[m]] = gr_j[ij[m]] = arange(id_free, id_free + nb_new)
            id_free += nb_new
            # associate obs with no group with obs with group
            m = (gr_i[ii] != self.NOGROUP) * (gr_j[ij] == self.NOGROUP)
            gr_j[ij[m]] = gr_i[ii[m]]
            m = (gr_i[ii] == self.NOGROUP) * (gr_j[ij] != self.NOGROUP)
            gr_i[ii[m]] = gr_j[ij[m]]
            # case where 2 obs have a different group
            m = gr_i[ii] != gr_j[ij]
            if m.any():
                # Merge of group, ref over etu
                for i_, j_ in zip(ii[m], ij[m]):
                    g0, g1 = gr_i[i_], gr_j[j_]
                    if g0 > g1:
                        g0, g1 = g1, g0
                    merge_id.append((g0, g1))
        gr_transfer = self.group_translator(id_free, set(merge_id))
        return gr_transfer[gr]

    @staticmethod
    def group_translator(nb, duos):
        """
        Create a translator with all duos

        :param int nb: size of translator
        :param set((int, int)) duos: set of all groups that must be joined

        :Example:

        >>> NetworkObservations.group_translator(5, ((0, 1), (0, 2), (1, 3)))
        [3, 3, 3, 3, 5]
        """
        translate = arange(nb, dtype="u4")
        for i, j in sorted(duos):
            gr_i, gr_j = translate[i], translate[j]
            if gr_i != gr_j:
                apply_replace(translate, gr_i, gr_j)
        return translate

    def group_observations(self, **kwargs):
        results, nb_obs = list(), list()
        # To display print only in INFO
        display_iteration = logger.getEffectiveLevel() == logging.INFO
        for i, filename in enumerate(self.filenames):
            if display_iteration:
                print(f"{filename} compared to {self.window} next", end="\r")
            # Load observations with function to buffer observations
            xi, yi = self.buffer.load_contour(filename)
            # Append number of observations by filename
            nb_obs.append(xi.shape[0])
            for j in range(i + 1, min(self.window + i + 1, self.nb_input)):
                xj, yj = self.buffer.load_contour(self.filenames[j])
                ii, ij = bbox_intersection(xi, yi, xj, yj)
                m = vertice_overlap(xi[ii], yi[ii], xj[ij], yj[ij], **kwargs) > 0.2
                results.append((i, j, ii[m], ij[m]))
        if display_iteration:
            print()

        gr = self.get_group_array(results, nb_obs)
        nb_alone, nb_obs, nb_gr = (gr == self.NOGROUP).sum(), len(gr), len(unique(gr))
        logger.info(
            f"{nb_alone} alone / {nb_obs} obs, {nb_gr} groups, "
            f"{nb_alone *100./nb_obs:.2f} % alone, {(nb_obs - nb_alone) / (nb_gr - 1):.1f} obs/group"
        )
        return gr

    def build_dataset(self, group, raw_data=True):
        nb_obs = group.shape[0]
        model = TrackEddiesObservations.load_file(self.filenames[-1], raw_data=raw_data)
        eddies = TrackEddiesObservations.new_like(model, nb_obs)
        eddies.sign_type = model.sign_type
        # Get new index to re-order observations by groups
        new_i = get_next_index(group)
        display_iteration = logger.getEffectiveLevel() == logging.INFO
        elements = eddies.elements

        i = 0
        for filename in self.filenames:
            if display_iteration:
                print(f"Load {filename} to copy", end="\r")
            if self.memory:
                # Only if netcdf
                with open(filename, "rb") as h:
                    e = TrackEddiesObservations.load_file(h, raw_data=raw_data)
            else:
                e = TrackEddiesObservations.load_file(filename, raw_data=raw_data)
            stop = i + len(e)
            sl = slice(i, stop)
            for element in elements:
                eddies[element][new_i[sl]] = e[element]
            i = stop
        if display_iteration:
            print()
        eddies.track[new_i] = group
        return eddies


@njit(cache=True)
def get_next_index(gr):
    """Return for each obs index the new position to join all groups"""
    nb_obs_gr = bincount(gr)
    i_gr = nb_obs_gr.cumsum() - nb_obs_gr
    new_index = empty(gr.shape, dtype=uint32)
    for i, g in enumerate(gr):
        new_index[i] = i_gr[g]
        i_gr[g] += 1
    return new_index


@njit(cache=True)
def apply_replace(x, x0, x1):
    nb = x.shape[0]
    for i in range(nb):
        if x[i] == x0:
            x[i] = x1


@njit(cache=True)
def build_unique_array(id1, id2):
    """Give a unique id for each (id1, id2) with id1 and id2 increasing monotonically"""
    k = 0
    new_id = empty(id1.shape, dtype=id1.dtype)
    id1_previous = id1[0]
    id2_previous = id2[0]
    for i in range(id1.shape[0]):
        id1_, id2_ = id1[i], id2[i]
        if id1_ != id1_previous or id2_ != id2_previous:
            k += 1
        new_id[i] = k
        id1_previous, id2_previous = id1_, id2_
    return new_id


@njit(cache=True)
def new_numbering(segs, start=0):
    nb = len(segs)
    s0 = segs[0]
    j = start
    for i in range(nb):
        if segs[i] != s0:
            s0 = segs[i]
            j += 1
        segs[i] = j


@njit(cache=True)
def ptp(values):
    return values.max() - values.min()<|MERGE_RESOLUTION|>--- conflicted
+++ resolved
@@ -1427,11 +1427,6 @@
                     date = datetime.timedelta(days=julian_day) + datetime.datetime(
                         1950, 1, 1
                     )
-<<<<<<< HEAD
-=======
-
-                    return f"/tmp/dt_global_allsat_phy_l4_{date.strftime('%Y%m%d')}.nc"
->>>>>>> bfd6e6ae
 
                     return f"/tmp/dt_global_{date.strftime('%Y%m%d')}.nc"
         """
