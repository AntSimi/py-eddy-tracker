--- conflicted
+++ resolved
@@ -497,18 +497,10 @@
         """
         Extract the segments at a certain order from multiple observations.
 
-<<<<<<< HEAD
         :param iterable,int obs:
             indices of observation for relatives computation. Can be one observation (int)
             or collection of observations (iterable(int))
         :param int order: order of relatives wanted. 0 means only observations in obs, 1 means direct relatives, ...
-=======
-        :param iterable,int obs: indices of observation for relatives computation.
-            Can be one observation (int) or collection of observations (iterable(int))
-        :param int order: order of relatives wanted.
-            0 means only observations in obs, 1 means direct relatives (1 interaction event), ...
->>>>>>> 4bf81470
-
         :return: all segments' relatives
         :rtype: EddiesObservations
         """
@@ -548,13 +540,7 @@
                 segments_connexion[n_seg][1].append(seg)
 
         i_obs = [obs] if not hasattr(obs, "__iter__") else obs
-<<<<<<< HEAD
         distance = zeros(segment.size, dtype=uint16) - 1
-=======
-        import numpy as np
-
-        distance = zeros(segment.size, dtype=np.uint16) - 1
->>>>>>> 4bf81470
 
         def loop(seg, dist=1):
             i_slice, links = segments_connexion[seg]
