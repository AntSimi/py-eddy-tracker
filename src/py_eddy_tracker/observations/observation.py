--- conflicted
+++ resolved
@@ -217,11 +217,7 @@
 
     def __repr__(self):
         """
-<<<<<<< HEAD
         Return general informations on dataset as strings.
-=======
-        Return general informations on dataset as a string
->>>>>>> 1633dfa5
 
         :return: informations on datasets
         :rtype: str
@@ -326,11 +322,7 @@
 
     def circle_contour(self, only_virtual=False):
         """
-<<<<<<< HEAD
         Set contours as a circles from radius and center data.
-=======
-        Set contour as a circle with radius and center data
->>>>>>> 1633dfa5
 
         .. minigallery:: py_eddy_tracker.EddiesObservations.circle_contour
         """
@@ -372,11 +364,7 @@
 
     @property
     def elements(self):
-<<<<<<< HEAD
         """Return all the names of the variables.
-=======
-        """Return all the names of the variables
->>>>>>> 1633dfa5
         """
         elements = [i for i in self.ELEMENTS]
         if self.track_array_variables > 0:
@@ -437,11 +425,7 @@
 
     @property
     def obs(self):
-<<<<<<< HEAD
-        """Return an array observations.
-=======
-        """Return an array observations
->>>>>>> 1633dfa5
+        """Return observations.
         """
         return self.observations
 
@@ -454,11 +438,7 @@
 
     def iter_on(self, xname, bins=None):
         """
-<<<<<<< HEAD
         Yield observation group for each bin.
-=======
-        Yield observation group for each bin
->>>>>>> 1633dfa5
 
         :param str varname:
         :param array bins: bounds of each bin ,
@@ -488,11 +468,7 @@
 
     def align_on(self, other, var_name="time", **kwargs):
         """
-<<<<<<< HEAD
         Align the time indexes of two datasets.
-=======
-        Align the time indexes of two datasets
->>>>>>> 1633dfa5
         """
         iter_self, iter_other = (
             self.iter_on(var_name, **kwargs),
@@ -584,11 +560,7 @@
     @classmethod
     def load_file(cls, filename, **kwargs):
         """
-<<<<<<< HEAD
         Load the netcdf or the zarr file.
-=======
-        Load the netcdf or the zarr file
->>>>>>> 1633dfa5
 
         Load only latitude and longitude on the first 300 obs :
 
@@ -602,13 +574,10 @@
                 indexs=dict(obs=slice(0, 300)),
             )
             small_dataset = TrackEddiesObservations.load_file(filename, **kwargs_latlon_300)
-<<<<<<< HEAD
         
         Default **kwargs to load zarr are : raw_data=False, remove_vars=None, include_vars=None
 
         Default **kwargs to load netcdf are : raw_data=False, remove_vars=None, include_vars=None, indexs=None
-=======
->>>>>>> 1633dfa5
         """
         filename_ = (
             filename.filename if isinstance(filename, ExFileObject) else filename
@@ -938,29 +907,17 @@
         return labels
 
     def match(self, other, method="overlap", intern=False, cmin=0, **kwargs):
-<<<<<<< HEAD
         """Return index and score computed on the effective contour.
-=======
-        """Return index and score computed with the chosen method on the effective contour
->>>>>>> 1633dfa5
 
         :param EddiesObservations other: Observations to compare
         :param str method:
             - "overlap": the score is computed with contours;
-<<<<<<< HEAD
             - "circle": circles are computed and used for score (TODO)
         :param bool intern: if True, speed contour is used (default = effective contour)
         :param float cmin: 0 < cmin < 1, return only couples with score >= cmin
         :param dict kwargs: look at :py:meth:`vertice_overlap`
         :return: return the indexes of the eddies in self coupled with eddies in
         other and their associated score
-=======
-            - "circle": circles are computed and used for score
-        :param bool intern: if True, speed contour is used (default = effective contour)
-        :param float cmin: 0 < cmin < 1, return only couples with score >= cmin
-        :param dict kwargs: look at :py:meth:`py_eddy_tracker.poly.vertice_overlap`
-        :return: return the indexes of the eddies in self coupled with eddies in other and their associated score
->>>>>>> 1633dfa5
         :rtype: (array(int), array(int), array(float))
 
         .. minigallery:: py_eddy_tracker.EddiesObservations.match
@@ -1029,24 +986,14 @@
 
     @staticmethod
     def cost_function(records_in, records_out, distance):
-<<<<<<< HEAD
-        """Return the cost function between two obs
+        """Return the cost function between two obs.
 
         .. math::
 
-            cost = \sqrt{ ( {Amp_{_{in}} - Amp_{_{out}} \over Amp_{_{in}} } ) ^2 +
-              ( {Rspeed_{_{in}} - Rspeed_{_{out}} \over Rspeed_{_{in}} }) ^2 + 
-              ( {distance \over 125} ) ^2
+            cost = \sqrt{({Amp_{_{in}} - Amp_{_{out}} \over Amp_{_{in}}}) ^2 +
+              ({Rspeed_{_{in}} - Rspeed_{_{out}} \over Rspeed_{_{in}}}) ^2 + 
+              ({distance \over 125}) ^2
             }
-=======
-        """Return cost function between obs to associate
-
-        .. code-block:: python
-
-            cost = sqrt(((amplitude_in - amplitude_out) / amplitude_in) ** 2 +
-                        ((speed_radius_in - speed_radius_out) / speed_radius_in) ** 2 +
-                        (distance / 125) ** 2)
->>>>>>> 1633dfa5
 
         :param records_in: starting observations
         :param records_out: observations to associate
@@ -1158,11 +1105,7 @@
 
     @staticmethod
     def solve_simultaneous(cost):
-<<<<<<< HEAD
         """Write something (TODO)"""
-=======
-        """Write something"""
->>>>>>> 1633dfa5
         mask = ~cost.mask
         # Count number of link by self obs and other obs
         self_links = mask.sum(axis=1)
@@ -1534,29 +1477,17 @@
 
     def extract_with_area(self, area, **kwargs):
         """
-<<<<<<< HEAD
         Extract geographically with a bounding box.
-=======
-        Extract geographically with a bounding box
->>>>>>> 1633dfa5
 
         :param dict area: 4 coordinates in a dictionary to specify bounding box (lower left corner and upper right corner)
-        .. code-block:: python
-
-            area = dict(llcrnrlon=x0, llcrnrlat=y0, urcrnrlon=x1, urcrnrlat=y1)
-
-	:param dict kwargs: look at :py:meth:`extract_with_mask`
+        :param dict kwargs: look at :py:meth:`extract_with_mask`
         :return: Return all eddy tracks which are in bounds
         :rtype: EddiesObservations
 
-<<<<<<< HEAD
-        
-=======
         .. code-block:: python
 
             area = dict(llcrnrlon=x0, llcrnrlat=y0, urcrnrlon=x1, urcrnrlat=y1)
 
->>>>>>> 1633dfa5
         .. minigallery:: py_eddy_tracker.EddiesObservations.extract_with_area
         """
         mask = (self.latitude > area["llcrnrlat"]) * (self.latitude < area["urcrnrlat"])
@@ -1593,11 +1524,8 @@
 
     def scatter(self, ax, name=None, ref=None, factor=1, **kwargs):
         """
-<<<<<<< HEAD
         Scatter data.
 
-=======
->>>>>>> 1633dfa5
         :param matplotlib.axes.Axes ax: matplotlib axe used to draw
         :param str, None name:
             variable used to fill the contour, if None all elements have the same color
