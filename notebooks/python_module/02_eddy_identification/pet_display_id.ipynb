--- conflicted
+++ resolved
@@ -51,11 +51,7 @@
       "cell_type": "markdown",
       "metadata": {},
       "source": [
-<<<<<<< HEAD
-        "Fill effective contour with amplitude \n\n"
-=======
         "Fill effective contour with amplitude\n\n"
->>>>>>> 1633dfa5
       ]
     },
     {
@@ -66,11 +62,7 @@
       },
       "outputs": [],
       "source": [
-<<<<<<< HEAD
-        "fig = plt.figure(figsize=(15, 8))\nax = fig.add_axes([0.03, 0.03, 0.90, 0.94])\nax.set_aspect(\"equal\")\nax.set_xlim(0, 140)\nax.set_ylim(-80, 0)\nkwargs = dict(extern_only=True, color=\"k\", lw=1)\na.display(ax, **kwargs), c.display(ax, **kwargs)\na.filled(ax, \"amplitude\", cmap=\"magma_r\", vmin=0, vmax=.5)\nm = c.filled(ax, \"amplitude\", cmap=\"magma_r\", vmin=0, vmax=.5)\ncolorbar = plt.colorbar(m, cax=ax.figure.add_axes([0.95, 0.03, 0.02, 0.94]))\ncolorbar.set_label('Amplitude (m)')"
-=======
         "fig = plt.figure(figsize=(15, 8))\nax = fig.add_axes([0.03, 0.03, 0.90, 0.94])\nax.set_aspect(\"equal\")\nax.set_xlim(0, 140)\nax.set_ylim(-80, 0)\nkwargs = dict(extern_only=True, color=\"k\", lw=1)\na.display(ax, **kwargs), c.display(ax, **kwargs)\na.filled(ax, \"amplitude\", cmap=\"magma_r\", vmin=0, vmax=0.5)\nm = c.filled(ax, \"amplitude\", cmap=\"magma_r\", vmin=0, vmax=0.5)\ncolorbar = plt.colorbar(m, cax=ax.figure.add_axes([0.95, 0.03, 0.02, 0.94]))\ncolorbar.set_label(\"Amplitude (m)\")"
->>>>>>> 1633dfa5
       ]
     },
     {
@@ -137,7 +129,7 @@
       "name": "python",
       "nbconvert_exporter": "python",
       "pygments_lexer": "ipython3",
-      "version": "3.7.6"
+      "version": "3.7.7"
     }
   },
   "nbformat": 4,
