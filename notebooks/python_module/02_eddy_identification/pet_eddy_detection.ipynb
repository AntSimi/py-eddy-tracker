{
  "cells": [
    {
      "cell_type": "code",
      "execution_count": null,
      "metadata": {
        "collapsed": false
      },
      "outputs": [],
      "source": [
        "%matplotlib inline"
      ]
    },
    {
      "cell_type": "markdown",
      "metadata": {},
      "source": [
        "\n# Eddy detection : Med\n\nScript will detect eddies on adt field, and compute u,v with method add_uv(which could use, only if equator is avoid)\n\nFigures will show different step to detect eddies.\n"
      ]
    },
    {
      "cell_type": "code",
      "execution_count": null,
      "metadata": {
        "collapsed": false
      },
      "outputs": [],
      "source": [
        "from numpy import arange\nfrom datetime import datetime\nfrom matplotlib import pyplot as plt\nfrom py_eddy_tracker.dataset.grid import RegularGridDataset\nfrom py_eddy_tracker import data"
      ]
    },
    {
      "cell_type": "code",
      "execution_count": null,
      "metadata": {
        "collapsed": false
      },
      "outputs": [],
      "source": [
<<<<<<< HEAD
        "def start_axes(title):\n    fig = plt.figure(figsize=(13, 5))\n    ax = fig.add_axes([0.03, 0.03, 0.90, 0.94])\n    ax.set_xlim(-6, 36.5), ax.set_ylim(30, 46)\n    ax.set_aspect(\"equal\")\n    ax.set_title(title, weight='bold')\n    return ax\n\n\ndef update_axes(ax, mappable=None):\n    ax.grid()\n    if mappable:\n        plt.colorbar(mappable, cax=ax.figure.add_axes([0.94, 0.05, 0.01, 0.9]))"
=======
        "def start_axes(title):\n    fig = plt.figure(figsize=(13, 5))\n    ax = fig.add_axes([0.03, 0.03, 0.90, 0.94])\n    ax.set_xlim(-6, 36.5), ax.set_ylim(30, 46)\n    ax.set_aspect(\"equal\")\n    ax.set_title(title, weight=\"bold\")\n    return ax\n\n\ndef update_axes(ax, mappable=None):\n    ax.grid()\n    if mappable:\n        plt.colorbar(mappable, cax=ax.figure.add_axes([0.94, 0.05, 0.01, 0.9]))"
>>>>>>> 1633dfa5
      ]
    },
    {
      "cell_type": "markdown",
      "metadata": {},
      "source": [
        "Load Input grid, ADT is used to detect eddies\n\n"
      ]
    },
    {
      "cell_type": "code",
      "execution_count": null,
      "metadata": {
        "collapsed": false
      },
      "outputs": [],
      "source": [
        "g = RegularGridDataset(\n    data.get_path(\"dt_med_allsat_phy_l4_20160515_20190101.nc\"), \"longitude\", \"latitude\"\n)\n\nax = start_axes(\"ADT (m)\")\nm = g.display(ax, \"adt\", vmin=-0.15, vmax=0.15, cmap=\"RdBu_r\")\nupdate_axes(ax, m)"
      ]
    },
    {
      "cell_type": "markdown",
      "metadata": {},
      "source": [
        "## Get geostrophic speed u,v\nU/V are deduced from ADT, this algortihm is not ok near the equator (~+- 2\u00b0)\n\n"
      ]
    },
    {
      "cell_type": "code",
      "execution_count": null,
      "metadata": {
        "collapsed": false
      },
      "outputs": [],
      "source": [
        "g.add_uv(\"adt\")\nax = start_axes(\"U/V deduce from ADT (m)\")\nax.set_xlim(2.5, 9), ax.set_ylim(37.5, 40)\nm = g.display(ax, \"adt\", vmin=-0.15, vmax=0.15, cmap=\"RdBu_r\")\nu, v = g.grid(\"u\").T, g.grid(\"v\").T\nax.quiver(g.x_c, g.y_c, u, v, scale=10)\nupdate_axes(ax, m)"
      ]
    },
    {
      "cell_type": "markdown",
      "metadata": {},
      "source": [
        "## Pre-processings\nApply a high-pass filter to remove the large scale and highlight the mesoscale\n\n"
      ]
    },
    {
      "cell_type": "code",
      "execution_count": null,
      "metadata": {
        "collapsed": false
      },
      "outputs": [],
      "source": [
        "g.bessel_high_filter(\"adt\", 500)\nax = start_axes(\"ADT (m) filtered (500km)\")\nm = g.display(ax, \"adt\", vmin=-0.15, vmax=0.15, cmap=\"RdBu_r\")\nupdate_axes(ax, m)"
      ]
    },
    {
      "cell_type": "markdown",
      "metadata": {},
      "source": [
        "## Identification\nRun the identification step with slices of 2 mm\n\n"
      ]
    },
    {
      "cell_type": "code",
      "execution_count": null,
      "metadata": {
        "collapsed": false
      },
      "outputs": [],
      "source": [
        "date = datetime(2016, 5, 15)\na, c = g.eddy_identification(\"adt\", \"u\", \"v\", date, 0.002, shape_error=55)"
      ]
    },
    {
      "cell_type": "markdown",
      "metadata": {},
      "source": [
        "Display of all closed contours found in the grid (only 1 contour every 4)\n\n"
      ]
    },
    {
      "cell_type": "code",
      "execution_count": null,
      "metadata": {
        "collapsed": false
      },
      "outputs": [],
      "source": [
        "ax = start_axes(\"ADT closed contours (only 1 / 4 levels)\")\ng.contours.display(ax, step=4)\nupdate_axes(ax)"
      ]
    },
    {
      "cell_type": "markdown",
      "metadata": {},
      "source": [
        "Contours included in eddies\n\n"
      ]
    },
    {
      "cell_type": "code",
      "execution_count": null,
      "metadata": {
        "collapsed": false
      },
      "outputs": [],
      "source": [
        "ax = start_axes(\"ADT contours used as eddies\")\ng.contours.display(ax, only_used=True)\nupdate_axes(ax)"
      ]
    },
    {
      "cell_type": "markdown",
      "metadata": {},
      "source": [
        "## Post analysis\nContours can be rejected for several reasons (shape error to high, several extremum in contour, ...)\n\n"
      ]
    },
    {
      "cell_type": "code",
      "execution_count": null,
      "metadata": {
        "collapsed": false
      },
      "outputs": [],
      "source": [
        "ax = start_axes(\"ADT rejected contours\")\ng.contours.display(ax, only_unused=True)\nupdate_axes(ax)"
      ]
    },
    {
      "cell_type": "markdown",
      "metadata": {},
      "source": [
        "Creteria for rejecting a contour\n0. - Accepted (green)\n1. - Rejection for shape error (red)\n2. - Masked value within contour (blue)\n3. - Under or over the pixel limit bounds (black)\n4. - Amplitude criterion (yellow)\n\n"
      ]
    },
    {
      "cell_type": "code",
      "execution_count": null,
      "metadata": {
        "collapsed": false
      },
      "outputs": [],
      "source": [
        "ax = start_axes(\"Contours' rejection criteria\")\ng.contours.display(ax, only_unused=True, lw=0.5, display_criterion=True)\nupdate_axes(ax)"
      ]
    },
    {
      "cell_type": "markdown",
      "metadata": {},
      "source": [
        "Display the shape error of each tested contour, the limit of shape error is set to 55 %\n\n"
      ]
    },
    {
      "cell_type": "code",
      "execution_count": null,
      "metadata": {
        "collapsed": false
      },
      "outputs": [],
      "source": [
        "ax = start_axes(\"Contour shape error\")\nm = g.contours.display(\n    ax, lw=0.5, field=\"shape_error\", bins=arange(20, 90.1, 5), cmap=\"PRGn_r\"\n)\nupdate_axes(ax, m)"
      ]
    },
    {
      "cell_type": "markdown",
      "metadata": {},
      "source": [
        "Some closed contours contains several eddies (aka, more than one extremum)\n\n"
      ]
    },
    {
      "cell_type": "code",
      "execution_count": null,
      "metadata": {
        "collapsed": false
      },
      "outputs": [],
      "source": [
<<<<<<< HEAD
        "ax = start_axes(\"ADT rejected contours containing eddies\")\ng.contours.label_contour_unused_which_contain_eddies(a)\ng.contours.label_contour_unused_which_contain_eddies(c)\ng.contours.display(\n    ax, only_contain_eddies=True, color=\"k\", lw=1, label=\"Could be a contour of interaction\"\n)\na.display(ax, color=\"r\", linewidth=0.75, label=\"Anticyclonic\", ref=-10)\nc.display(ax, color=\"b\", linewidth=0.75, label=\"Cyclonic\", ref=-10)\nax.legend()\nupdate_axes(ax)"
=======
        "ax = start_axes(\"ADT rejected contours containing eddies\")\ng.contours.label_contour_unused_which_contain_eddies(a)\ng.contours.label_contour_unused_which_contain_eddies(c)\ng.contours.display(\n    ax,\n    only_contain_eddies=True,\n    color=\"k\",\n    lw=1,\n    label=\"Could be a contour of interaction\",\n)\na.display(ax, color=\"r\", linewidth=0.75, label=\"Anticyclonic\", ref=-10)\nc.display(ax, color=\"b\", linewidth=0.75, label=\"Cyclonic\", ref=-10)\nax.legend()\nupdate_axes(ax)"
>>>>>>> 1633dfa5
      ]
    },
    {
      "cell_type": "markdown",
      "metadata": {},
      "source": [
<<<<<<< HEAD
        "## Output\nWhen displaying the detected eddies, dashed lines are for effective contour, solide lines for the contour of the maximum mean speed. See figure 1 of https://doi.org/10.1175/JTECH-D-14-00019.1\n\n"
=======
        "## Output\nWhen displaying the detected eddies, dashed lines are for effective contour, solide lines for the contour of\nthe maximum mean speed. See figure 1 of https://doi.org/10.1175/JTECH-D-14-00019.1\n\n"
>>>>>>> 1633dfa5
      ]
    },
    {
      "cell_type": "code",
      "execution_count": null,
      "metadata": {
        "collapsed": false
      },
      "outputs": [],
      "source": [
        "ax = start_axes(\"Detected Eddies\")\na.display(ax, color=\"r\", linewidth=0.75, label=\"Anticyclonic\", ref=-10)\nc.display(ax, color=\"b\", linewidth=0.75, label=\"Cyclonic\", ref=-10)\nax.legend()\nupdate_axes(ax)"
      ]
    },
    {
      "cell_type": "markdown",
      "metadata": {},
      "source": [
        "Display the speed radius of the detected eddies\n\n"
      ]
    },
    {
      "cell_type": "code",
      "execution_count": null,
      "metadata": {
        "collapsed": false
      },
      "outputs": [],
      "source": [
<<<<<<< HEAD
        "ax = start_axes(\"Speed Radius (km)\")\na.scatter(ax, \"radius_s\", vmin=10, vmax=50, s=80, ref=-10, cmap=\"magma_r\", factor=0.001)\nm = c.scatter(ax, \"radius_s\", vmin=10, vmax=50, s=80, ref=-10, cmap=\"magma_r\", factor=0.001)\nupdate_axes(ax, m)"
=======
        "ax = start_axes(\"Speed Radius (km)\")\na.scatter(ax, \"radius_s\", vmin=10, vmax=50, s=80, ref=-10, cmap=\"magma_r\", factor=0.001)\nm = c.scatter(\n    ax, \"radius_s\", vmin=10, vmax=50, s=80, ref=-10, cmap=\"magma_r\", factor=0.001\n)\nupdate_axes(ax, m)"
>>>>>>> 1633dfa5
      ]
    },
    {
      "cell_type": "markdown",
      "metadata": {},
      "source": [
        "Filling the effective radius contours with the effective radius values\n\n"
      ]
    },
    {
      "cell_type": "code",
      "execution_count": null,
      "metadata": {
        "collapsed": false
      },
      "outputs": [],
      "source": [
<<<<<<< HEAD
        "ax = start_axes(\"Effective Radius (km)\")\nkwargs = dict(vmin=10, vmax=80, cmap=\"magma_r\", factor=0.001, lut=14, ref=-10)\na.filled(ax, \"radius_e\", **kwargs)\nm = c.filled(\n    ax, \"radius_e\", vmin=10, vmax=80, cmap=\"magma_r\", factor=0.001, lut=14, ref=-10\n)\nupdate_axes(ax, m)"
=======
        "ax = start_axes(\"Effective Radius (km)\")\nkwargs = dict(vmin=10, vmax=80, cmap=\"magma_r\", factor=0.001, lut=14, ref=-10)\na.filled(ax, \"effective_radius\", **kwargs)\nm = c.filled(\n    ax, \"radius_e\", vmin=10, vmax=80, cmap=\"magma_r\", factor=0.001, lut=14, ref=-10\n)\nupdate_axes(ax, m)"
>>>>>>> 1633dfa5
      ]
    }
  ],
  "metadata": {
    "kernelspec": {
      "display_name": "Python 3",
      "language": "python",
      "name": "python3"
    },
    "language_info": {
      "codemirror_mode": {
        "name": "ipython",
        "version": 3
      },
      "file_extension": ".py",
      "mimetype": "text/x-python",
      "name": "python",
      "nbconvert_exporter": "python",
      "pygments_lexer": "ipython3",
      "version": "3.7.6"
    }
  },
  "nbformat": 4,
  "nbformat_minor": 0
}<|MERGE_RESOLUTION|>--- conflicted
+++ resolved
@@ -37,11 +37,7 @@
       },
       "outputs": [],
       "source": [
-<<<<<<< HEAD
-        "def start_axes(title):\n    fig = plt.figure(figsize=(13, 5))\n    ax = fig.add_axes([0.03, 0.03, 0.90, 0.94])\n    ax.set_xlim(-6, 36.5), ax.set_ylim(30, 46)\n    ax.set_aspect(\"equal\")\n    ax.set_title(title, weight='bold')\n    return ax\n\n\ndef update_axes(ax, mappable=None):\n    ax.grid()\n    if mappable:\n        plt.colorbar(mappable, cax=ax.figure.add_axes([0.94, 0.05, 0.01, 0.9]))"
-=======
         "def start_axes(title):\n    fig = plt.figure(figsize=(13, 5))\n    ax = fig.add_axes([0.03, 0.03, 0.90, 0.94])\n    ax.set_xlim(-6, 36.5), ax.set_ylim(30, 46)\n    ax.set_aspect(\"equal\")\n    ax.set_title(title, weight=\"bold\")\n    return ax\n\n\ndef update_axes(ax, mappable=None):\n    ax.grid()\n    if mappable:\n        plt.colorbar(mappable, cax=ax.figure.add_axes([0.94, 0.05, 0.01, 0.9]))"
->>>>>>> 1633dfa5
       ]
     },
     {
@@ -221,22 +217,14 @@
       },
       "outputs": [],
       "source": [
-<<<<<<< HEAD
-        "ax = start_axes(\"ADT rejected contours containing eddies\")\ng.contours.label_contour_unused_which_contain_eddies(a)\ng.contours.label_contour_unused_which_contain_eddies(c)\ng.contours.display(\n    ax, only_contain_eddies=True, color=\"k\", lw=1, label=\"Could be a contour of interaction\"\n)\na.display(ax, color=\"r\", linewidth=0.75, label=\"Anticyclonic\", ref=-10)\nc.display(ax, color=\"b\", linewidth=0.75, label=\"Cyclonic\", ref=-10)\nax.legend()\nupdate_axes(ax)"
-=======
         "ax = start_axes(\"ADT rejected contours containing eddies\")\ng.contours.label_contour_unused_which_contain_eddies(a)\ng.contours.label_contour_unused_which_contain_eddies(c)\ng.contours.display(\n    ax,\n    only_contain_eddies=True,\n    color=\"k\",\n    lw=1,\n    label=\"Could be a contour of interaction\",\n)\na.display(ax, color=\"r\", linewidth=0.75, label=\"Anticyclonic\", ref=-10)\nc.display(ax, color=\"b\", linewidth=0.75, label=\"Cyclonic\", ref=-10)\nax.legend()\nupdate_axes(ax)"
->>>>>>> 1633dfa5
-      ]
-    },
-    {
-      "cell_type": "markdown",
-      "metadata": {},
-      "source": [
-<<<<<<< HEAD
-        "## Output\nWhen displaying the detected eddies, dashed lines are for effective contour, solide lines for the contour of the maximum mean speed. See figure 1 of https://doi.org/10.1175/JTECH-D-14-00019.1\n\n"
-=======
+      ]
+    },
+    {
+      "cell_type": "markdown",
+      "metadata": {},
+      "source": [
         "## Output\nWhen displaying the detected eddies, dashed lines are for effective contour, solide lines for the contour of\nthe maximum mean speed. See figure 1 of https://doi.org/10.1175/JTECH-D-14-00019.1\n\n"
->>>>>>> 1633dfa5
       ]
     },
     {
@@ -265,11 +253,7 @@
       },
       "outputs": [],
       "source": [
-<<<<<<< HEAD
-        "ax = start_axes(\"Speed Radius (km)\")\na.scatter(ax, \"radius_s\", vmin=10, vmax=50, s=80, ref=-10, cmap=\"magma_r\", factor=0.001)\nm = c.scatter(ax, \"radius_s\", vmin=10, vmax=50, s=80, ref=-10, cmap=\"magma_r\", factor=0.001)\nupdate_axes(ax, m)"
-=======
         "ax = start_axes(\"Speed Radius (km)\")\na.scatter(ax, \"radius_s\", vmin=10, vmax=50, s=80, ref=-10, cmap=\"magma_r\", factor=0.001)\nm = c.scatter(\n    ax, \"radius_s\", vmin=10, vmax=50, s=80, ref=-10, cmap=\"magma_r\", factor=0.001\n)\nupdate_axes(ax, m)"
->>>>>>> 1633dfa5
       ]
     },
     {
@@ -287,11 +271,7 @@
       },
       "outputs": [],
       "source": [
-<<<<<<< HEAD
-        "ax = start_axes(\"Effective Radius (km)\")\nkwargs = dict(vmin=10, vmax=80, cmap=\"magma_r\", factor=0.001, lut=14, ref=-10)\na.filled(ax, \"radius_e\", **kwargs)\nm = c.filled(\n    ax, \"radius_e\", vmin=10, vmax=80, cmap=\"magma_r\", factor=0.001, lut=14, ref=-10\n)\nupdate_axes(ax, m)"
-=======
         "ax = start_axes(\"Effective Radius (km)\")\nkwargs = dict(vmin=10, vmax=80, cmap=\"magma_r\", factor=0.001, lut=14, ref=-10)\na.filled(ax, \"effective_radius\", **kwargs)\nm = c.filled(\n    ax, \"radius_e\", vmin=10, vmax=80, cmap=\"magma_r\", factor=0.001, lut=14, ref=-10\n)\nupdate_axes(ax, m)"
->>>>>>> 1633dfa5
       ]
     }
   ],
@@ -311,7 +291,7 @@
       "name": "python",
       "nbconvert_exporter": "python",
       "pygments_lexer": "ipython3",
-      "version": "3.7.6"
+      "version": "3.7.7"
     }
   },
   "nbformat": 4,
